# Copyright 2025 Dell Inc. or its subsidiaries. All Rights Reserved.
#
# Licensed under the Apache License, Version 2.0 (the "License");
# you may not use this file except in compliance with the License.
# You may obtain a copy of the License at
#
#     http://www.apache.org/licenses/LICENSE-2.0
#
# Unless required by applicable law or agreed to in writing, software
# distributed under the License is distributed on an "AS IS" BASIS,
# WITHOUT WARRANTIES OR CONDITIONS OF ANY KIND, either express or implied.
# See the License for the specific language governing permissions and
# limitations under the License.
---

- name: Set variables for omnia run tags
  hosts: localhost
  connection: local
  tasks:
    - name: Set dynamic run tags for omnia flow
      ansible.builtin.set_fact:
        omnia_run_tags: "{{ (ansible_run_tags | default([]) + ['freeipa'] + ['openldap'] + ['security'] + ['slurm'] + ['storage']) | unique }}"
        cacheable: true
      when: not (config_file_status | default(false) | bool)
<<<<<<< HEAD

=======
 
>>>>>>> 4029788a
    - name: Set fact for compute k8s playbook
      ansible.builtin.set_fact:
        compute_k8s_playbook: true

- name: Invoke validate_config.yml to perform L1 and L2 validations
  ansible.builtin.import_playbook: input_validation/validate_config.yml

- name: Invoke get_config_credentials.yml
  ansible.builtin.import_playbook: utils/credential_utility/get_config_credentials.yml
  when: not (config_file_status | default(false) | bool)

- name: Check if package manager is not locked
  ansible.builtin.import_playbook: utils/check_package_lock.yml
  when: not (apt_lock_status | default(false) | bool)

- name: Include input project directory
  ansible.builtin.import_playbook: utils/include_input_dir.yml
  when: not (project_dir_status | default(false) | bool)

- name: Update Inventory with ansible_host information
  ansible.builtin.import_playbook: utils/servicetag_host_mapping.yml
  when: not (update_inventory_executed | default(false) | bool)

- name: Validate inventory
  ansible.builtin.import_playbook: utils/inventory_validation.yml
  when: not (inventory_validation_executed | default(false) | bool)

- name: Set flag
  hosts: localhost
  connection: local
  gather_facts: false
  tasks:
    - name: Set flag to indicate check_package_lock.yml has been executed
      ansible.builtin.set_fact:
        apt_lock_status: true

- name: Gather facts from all the nodes
  hosts: slurm_control_node, slurm_node, slurm_dbd, login, kube_control_plane, kube_node, etcd, auth_server
  gather_facts: true

- name: Validate all input parameters
  hosts: localhost
  connection: local
  gather_facts: true
  roles:
    - role: scheduler/roles/cluster_validation     # noqa:role-name[path]
    - role: security/roles/security_validation     # noqa:role-name[path]
    - role: storage/roles/storage_validation       # noqa:role-name[path]
#    - role: telemetry/roles/telemetry_validation   # noqa:role-name[path]

- name: Update Repositories/Registries on nodes
  ansible.builtin.import_playbook: utils/update_user_repo.yml
  when: not ( update_user_repo_executed | default(false) | bool )

- name: Set flag
  hosts: localhost
  connection: local
  gather_facts: false
  tasks:
    - name: Set flag to indicate utility executed
      ansible.builtin.set_fact:
        apt_lock_status: true
        update_user_repo_executed: true
        update_inventory_executed: true
        inventory_validation_executed: true
        project_dir_status: true
        config_file_status: true

- name: Import playbook to install ROCm on nodes
  ansible.builtin.import_playbook: utils/rocm_installation.yml

- name: Verify Gaudi nodes
  ansible.builtin.import_playbook: utils/verify_intel_gaudi/verify_intel_gaudi_installation.yml

- name: Import playbook to set performance profile on nodes with Intel Gaudi accelerator
  ansible.builtin.import_playbook: utils/performance_profile/performance_profile.yml

- name: Configure security on nodes
  ansible.builtin.import_playbook: security/security.yml

- name: Import playbook to configure storage on nodes
  ansible.builtin.import_playbook: storage/storage.yml

- name: Execute slurm/kubernetes
  ansible.builtin.import_playbook: scheduler/scheduler.yml<|MERGE_RESOLUTION|>--- conflicted
+++ resolved
@@ -22,11 +22,8 @@
         omnia_run_tags: "{{ (ansible_run_tags | default([]) + ['freeipa'] + ['openldap'] + ['security'] + ['slurm'] + ['storage']) | unique }}"
         cacheable: true
       when: not (config_file_status | default(false) | bool)
-<<<<<<< HEAD
 
-=======
  
->>>>>>> 4029788a
     - name: Set fact for compute k8s playbook
       ansible.builtin.set_fact:
         compute_k8s_playbook: true
