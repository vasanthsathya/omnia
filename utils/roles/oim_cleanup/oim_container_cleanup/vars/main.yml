# Copyright 2025 Dell Inc. or its subsidiaries. All Rights Reserved.
#
# Licensed under the Apache License, Version 2.0 (the "License");
# you may not use this file except in compliance with the License.
# You may obtain a copy of the License at
#
#     http://www.apache.org/licenses/LICENSE-2.0
#
# Unless required by applicable law or agreed to in writing, software
# distributed under the License is distributed on an "AS IS" BASIS,
# WITHOUT WARRANTIES OR CONDITIONS OF ANY KIND, either express or implied.
# See the License for the specific language governing permissions and
# limitations under the License.
---

container_removal_failure_msg: " container could not be removed. Please check container logs."
omnia_nfs_share: "{{ hostvars['localhost']['oim_shared_path'] }}/omnia"
<<<<<<< HEAD
telemetry_cleanup_directory:
  - "{{ omnia_nfs_share }}/telemetry"
  - "{{ omnia_nfs_share }}/.secrets"
=======
telemetry_dir_path: "{{ omnia_nfs_share }}/telemetry"
>>>>>>> f8652eea

# Usage: cleanup_pcs.yml
pcs_container_name: "omnia_pcs"
omnia_container_name: "omnia_core"
pcs_directory_cleanup:
  - "{{ omnia_nfs_share }}/pcs"
  - "{{ omnia_nfs_share }}/log/pcs"
pcs_service_file_path: "/etc/containers/systemd/{{ pcs_container_name }}.container"
pcs_firewall_ports:
  - "5404-5405/udp"
  - "3121/tcp"
  - "2224/tcp"
  - "2222/tcp"

# Usage: cleanup_pulp.yml
pulp_container_name: "pulp"
pulp_cleanup_directory:
  - "{{ omnia_nfs_share }}/pulp/pulp_ha/cli.toml"
  - "{{ omnia_nfs_share }}/log/pulp"
  - "{{ omnia_nfs_share }}/pulp/settings"
  - "{{ omnia_nfs_share }}/offline_repo/"

# Usage: cleanup_provision.yml
provision_container_name: "omnia_provision"
provision_cleanup_directory:
  - "{{ omnia_nfs_share }}/provision"
  - "{{ omnia_nfs_share }}/log/provision"
  - "{{ omnia_nfs_share }}/.data/provision_metadata.yml"
  - "{{ omnia_nfs_share }}/.postgres"
  - "{{ omnia_nfs_share }}/service_nodes"
xcat_firewall_ports:
  - "3001/tcp"
  - "3001/udp"
  - "3002/tcp"
  - "3002/udp"
  - "7/udp"
  - "22/tcp"
  - "22/udp"
  - "873/tcp"
  - "873/udp"
  - "67/udp"
  - "68/tcp"
  - "69/tcp"
  - "69/udp"
  - "80/tcp"
  - "80/udp"
  - "111/udp"
  - "514/tcp"
  - "514/udp"
  - "782/tcp"
  - "2049/tcp"
  - "2049/udp"
  - "4011/tcp"
  - "623/tcp"
  - "623/udp"
  - "161/tcp"
  - "161/udp"
  - "162/tcp"
  - "162/udp"
  - "2240/tcp"
  - "5432/tcp"
  - "5432/udp"

idrac_firewall_ports:
  - "61613/tcp"
  - "8161/tcp"
  - "3306/tcp"
  - "3000/tcp"

prometheus_firewall_ports:
  - "2112/tcp"
  - "9090/tcp"

visualization_firewall_ports:
  - "3000/tcp"
  - "3001/tcp"
  - "5000/tcp"

loki_firewall_ports:
  - "3100/tcp"
<<<<<<< HEAD
=======

>>>>>>> f8652eea
ntp_firewall_service: ntp

# Usage: cleanup_kubespray.yml
kubespray_image_tag: "{{ hostvars['localhost']['kubespray_version'] }}"
kubespray_container_name: "omnia_kubespray_{{ hostvars['localhost']['kubespray_version'] }}"
kubespray_cleanup_directory:
  - "{{ omnia_nfs_share }}/kubespray"
  - "{{ omnia_nfs_share }}/log/kubespray"

# Usage: cleanup_mysql.yml
idrac_telemetry_dir: "{{ omnia_nfs_share }}/telemetry/idrac_telemetry" # For idrac_telemetry and all those logs
mysql_container_name: "mysqldb"
mysql_root_password: "mysql_root_password"
mysql_user_password: "mysql_user_password"
mysql_user: "mysql_user"
mysqldb_secrets:
  - "{{ mysql_root_password }}"
  - "{{ mysql_user }}"
  - "{{ mysql_user_password }}"
mysql_data_dir: "{{ idrac_telemetry_dir }}/mysqldb"
mysql_log_volume: "{{ omnia_nfs_share }}/log/telemetry/mysqldb"
mysqldb_podman_volumes:
  - { name: "mysqldb_data", path: "{{ mysql_data_dir }}" }
  - { name: "mysqldb_log", path: "{{ mysql_log_volume }}" }

# Usage: cleanup_activemq.yml
activemq_container_name: "activemq"
activemq_cleanup_directory:
  - "{{ omnia_nfs_share }}/log/telemetry/activemq"
  - "{{ idrac_telemetry_dir }}/activemq"
activemq_podman_volumes:
  - { name: "activemq_log", path: "{{ omnia_nfs_share }}/log/telemetry/activemq" }

# Usage: cleanup_idrac_receiver.yml
idrac_telemetry_receiver_container_name: "idrac_telemetry_receiver"
idrac_telemetry_receiver_cleanup_directory:
  - "{{ omnia_nfs_share }}/log/telemetry/idrac_telemetry_receiver"
  - "{{ idrac_telemetry_dir }}/idrac_telemetry_receiver"

# Usage: cleanup_prometheus_pump.yml
prometheus_pump_container_name: "prometheus_pump"
prometheus_pump_cleanup_directory:
  - "{{ omnia_nfs_share }}/log/telemetry/prometheus_pump"
  - "{{ omnia_nfs_share }}/telemetry/prometheus_pump"

# Usage: cleanup_prometheus.yml
prometheus_container_name: "prometheus"
prometheus_cleanup_directory:
  - "{{ omnia_nfs_share }}/telemetry/prometheus"
  - "{{ omnia_nfs_share }}/log/telemetry/prometheus"
prometheus_podman_volumes:
  - { name: "prometheus_data", path: "{{ omnia_nfs_share }}/telemetry/prometheus/prometheus_data" }
  - { name: "prometheus_log", path: "{{ omnia_nfs_share }}/log/telemetry/prometheus" }

# Usage: cleanup_grafana.yml
grafana_container_name: "grafana"
grafana_user: "grafana_user"
grafana_user_password: "grafana_user_password"
grafana_secrets:
  - "{{ grafana_user }}"
  - "{{ grafana_user_password }}"
grafana_logs_dir: "{{ omnia_nfs_share }}/log/telemetry/grafana"
grafana_data_dir: "{{ omnia_nfs_share }}/telemetry/grafana"
grafana_podman_volumes:
  - { name: "grafana_data", path: "{{ grafana_data_dir }}" }
  - { name: "grafana_log", path: "{{ grafana_logs_dir }}" }

# Usage: cleanup_loki_promtail.yml
loki_container_name: "loki"
promtail_container_name: "promtail"
loki_promtail_cleanup_directory:
  - "{{ omnia_nfs_share }}/telemetry/loki_promtail"
resource_removal_failure_msg: "Failed to clean up Loki and Promtail resources after container removal."
config_dir: "{{ omnia_nfs_share }}/telemetry/loki_promtail"
loki_podman_volumes:
  - { name: "loki_promtail_config", path: "{{ config_dir }}" }<|MERGE_RESOLUTION|>--- conflicted
+++ resolved
@@ -15,13 +15,9 @@
 
 container_removal_failure_msg: " container could not be removed. Please check container logs."
 omnia_nfs_share: "{{ hostvars['localhost']['oim_shared_path'] }}/omnia"
-<<<<<<< HEAD
 telemetry_cleanup_directory:
   - "{{ omnia_nfs_share }}/telemetry"
   - "{{ omnia_nfs_share }}/.secrets"
-=======
-telemetry_dir_path: "{{ omnia_nfs_share }}/telemetry"
->>>>>>> f8652eea
 
 # Usage: cleanup_pcs.yml
 pcs_container_name: "omnia_pcs"
@@ -102,10 +98,8 @@
 
 loki_firewall_ports:
   - "3100/tcp"
-<<<<<<< HEAD
-=======
+ntp_firewall_service: ntp
 
->>>>>>> f8652eea
 ntp_firewall_service: ntp
 
 # Usage: cleanup_kubespray.yml
