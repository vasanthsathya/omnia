--- conflicted
+++ resolved
@@ -8,6 +8,7 @@
       - pub/telemetry
       - pub/composable_software_roles
       - pub/local_repo
+      - pub/telemetry_restructure
 
 jobs:
   build:
@@ -18,17 +19,6 @@
     env:
       PYLINT_THRESHOLD: 8
     steps:
-<<<<<<< HEAD
-    - uses: actions/checkout@v4
-    - name: Set up Python ${{ matrix.python-version }}
-      uses: actions/setup-python@v3
-      with:
-        python-version: ${{ matrix.python-version }}
-    - name: Install dependencies
-      run: |
-        python -m pip install --upgrade pip
-        pip install pylint kubernetes prettytable requests
-=======
       - uses: actions/checkout@v4
       - name: Set up Python ${{ matrix.python-version }}
         uses: actions/setup-python@v3
@@ -38,7 +28,6 @@
         run: |
           python -m pip install --upgrade pip
           pip install ansible pylint kubernetes prettytable requests
->>>>>>> 8c2a54c9
 
       - name: Get changed Python files (excluding deleted)
         id: changed-files
@@ -46,13 +35,6 @@
           git fetch origin ${{ github.base_ref }}
           CHANGED=$(git diff --name-only --diff-filter=d origin/${{ github.base_ref }} HEAD -- '*.py' || true)
 
-<<<<<<< HEAD
-    - name: Run pylint on changed files
-      if: steps.changed-files.outputs.files != ''
-      run: |
-        echo "Running pylint on: ${{ steps.changed-files.outputs.files }}"
-        pylint ${{ steps.changed-files.outputs.files }} --fail-under=${PYLINT_THRESHOLD}
-=======
           FILES=""
           for f in $CHANGED; do
             if [ -f "$f" ]; then
@@ -69,5 +51,4 @@
         if: steps.changed-files.outputs.files != ''
         run: |
           echo "Running pylint on: ${{ steps.changed-files.outputs.files }}"
-          pylint ${{ steps.changed-files.outputs.files }} --fail-under=${PYLINT_THRESHOLD}
->>>>>>> 8c2a54c9
+          pylint ${{ steps.changed-files.outputs.files }} --fail-under=${PYLINT_THRESHOLD}