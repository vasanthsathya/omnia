name: Pylint

on:
  pull_request:
    branches:
      - staging
      - pub/new_architecture
      - pub/telemetry
      - pub/composable_software_roles
      - pub/local_repo

jobs:
  build:
    runs-on: ubuntu-latest
    strategy:
      matrix:
        python-version: ["3.11"]
    env:
      PYLINT_THRESHOLD: 8
    steps:
    - uses: actions/checkout@v4
    - name: Set up Python ${{ matrix.python-version }}
      uses: actions/setup-python@v3
      with:
        python-version: ${{ matrix.python-version }}
    - name: Install dependencies
      run: |
        python -m pip install --upgrade pip
<<<<<<< HEAD
        pip install pylint requests
=======
        pip install pylint kubernetes prettytable requests
>>>>>>> 4a01b1ba

    - name: Get changed Python files
      id: changed-files
      run: |
        git fetch origin ${{ github.base_ref }}
        FILES=$(git diff --name-only origin/${{ github.base_ref }} HEAD -- '*.py' || true)
        FILES="${FILES//$'\n'/ }"  # Convert newlines to space-separated string
        echo "files=$FILES" >> "$GITHUB_OUTPUT"

    - name: Run pylint on changed files
      if: steps.changed-files.outputs.files != ''
      run: |
        echo "Running pylint on: ${{ steps.changed-files.outputs.files }}"
        pylint ${{ steps.changed-files.outputs.files }} --fail-under=${PYLINT_THRESHOLD}<|MERGE_RESOLUTION|>--- conflicted
+++ resolved
@@ -26,11 +26,7 @@
     - name: Install dependencies
       run: |
         python -m pip install --upgrade pip
-<<<<<<< HEAD
-        pip install pylint requests
-=======
         pip install pylint kubernetes prettytable requests
->>>>>>> 4a01b1ba
 
     - name: Get changed Python files
       id: changed-files
