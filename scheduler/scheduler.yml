# Copyright 2025 Dell Inc. or its subsidiaries. All Rights Reserved.
#
# Licensed under the Apache License, Version 2.0 (the "License");
# you may not use this file except in compliance with the License.
# You may obtain a copy of the License at
#
#     http://www.apache.org/licenses/LICENSE-2.0
#
# Unless required by applicable law or agreed to in writing, software
# distributed under the License is distributed on an "AS IS" BASIS,
# WITHOUT WARRANTIES OR CONDITIONS OF ANY KIND, either express or implied.
# See the License for the specific language governing permissions and
# limitations under the License.
---

- name: Set_fact for fetch omnia config credentials
  hosts: localhost
  connection: local
  tasks:
    - name: Set dynamic run tags including 'slurm'
      when: not (hostvars['127.0.0.1']['config_file_status'] | default(false) | bool)
      ansible.builtin.set_fact:
        omnia_run_tags: "{{ (ansible_run_tags | default([]) + ['slurm']) | unique }}"
        cacheable: true

- name: Invoke get_config_credentials.yml
  ansible.builtin.import_playbook: ../utils/credential_utility/get_config_credentials.yml
<<<<<<< HEAD
  when: not ( hostvars['127.0.0.1']['config_file_status'] | default(false) | bool )

- name: Include input project directory
  ansible.builtin.import_playbook: ../utils/include_input_dir.yml
  when: not ( hostvars['127.0.0.1']['project_dir_status'] | default(false) | bool )

- name: Validate inventory
  ansible.builtin.import_playbook: ../utils/inventory_validation.yml
  when: not ( hostvars['127.0.0.1']['inventory_validation_executed'] | default(false) | bool )
=======
  when: not (hostvars['127.0.0.1']['config_file_status'] | default(false) | bool)

- name: Include input project directory
  ansible.builtin.import_playbook: ../utils/include_input_dir.yml
>>>>>>> 79b65f21

- name: Update Inventory with ansible_host information
  ansible.builtin.import_playbook: ../utils/servicetag_host_mapping.yml
  when: not ( hostvars['127.0.0.1']['update_inventory_executed'] | default(false) | bool )

<<<<<<< HEAD
- name: Gather facts from all the nodes
  hosts: slurm_control_node, slurm_node, slurm_dbd, login, kube_control_plane, kube_node, etcd
  gather_facts: true

=======
>>>>>>> 79b65f21
- name: Create kubespray container group
  ansible.builtin.import_playbook: ../utils/create_container_group.yml
  vars:
    omnia_kubespray_group: true

- name: Validate scheduler input parameters
  hosts: localhost
  connection: local
  gather_facts: false
  tasks:
    - name: Validate scheduler input parameters
      ansible.builtin.include_role:
        name: cluster_validation
        tasks_from: validation_status_check.yml

- name: Prepare kube control plane for kubernetes installations
  hosts: kube_control_plane
  gather_facts: false
  roles:
    - k8s_manager

- name: Prepare kube control plane, kube nodes and etcd for kubernetes installations
  hosts: kube_control_plane, kube_node, etcd
  gather_facts: false
  any_errors_fatal: true
  roles:
    - k8s_prepare_nodes

- name: Start Kubernetes Installations
  hosts: omnia_kubespray
  vars:
    k8s_nfs_share: "/opt/omnia/kubespray"
    k8s_logs_dir: "/opt/omnia/log/kubespray"
    dir_mode: '0755'
  tasks:
    - name: Install Kubernetes using kubespray
      when:
        - hostvars['127.0.0.1']['k8s_support']
        - not hostvars[groups['kube_control_plane'][0]]['k8s_installation_status']
      block:
        - name: Copy k8s_start_setup to kubespray nfs share
          ansible.builtin.copy:
            src: "{{ playbook_dir }}/playbooks/k8s_start_setup.yml"
            dest: "{{ k8s_nfs_share }}/k8s_start_setup.yml"
            mode: "{{ dir_mode }}"

        - name: Ensure /log/kubespray directory exists
          ansible.builtin.file:
            path: "{{ k8s_logs_dir }}"
            state: directory
            mode: "{{ dir_mode }}"

        - name: Execute ansible-playbook for Kubernetes setup asynchronously
          ansible.builtin.shell: |
            set -o pipefail
            /venv/bin/ansible-playbook {{ k8s_nfs_share }}/k8s_start_setup.yml \
            -i {{ k8s_nfs_share }}/inv_k8s \
            --extra-vars "@{{ k8s_nfs_share }}/k8s_all_vars.yml" -vvv | \
            /usr/bin/tee {{ k8s_logs_dir }}/k8s_deployment.log
          async: 3600  # Set async timeout (e.g., 1 hour)
          poll: 0  # Non-blocking (continue the playbook without waiting for completion)
          register: result  # Register the result to capture job ID
          changed_when: false

        - name: Wait for the Kubernetes installation to finish. Logs can be checked at /opt/omnia/log/kubespray/k8s_deployment.log
          ansible.builtin.async_status:
            jid: "{{ result.ansible_job_id }}"  # Job ID from the previous task
          register: job_result
          until: job_result.finished
          retries: 60  # Retry the task 60 times (10 min total)
          delay: 10  # Wait 10 seconds between retries

- name: Add nodes to kubernetes cluster
  hosts: omnia_kubespray
  vars:
    k8s_nfs_share: "/opt/omnia/kubespray"
    k8s_logs_dir: "/opt/omnia/log/kubespray"
    dir_mode: '0755'
  tasks:
    - name: Add new nodes using kubespray
      when:
        - hostvars['127.0.0.1']['k8s_support']
        - hostvars[groups['kube_control_plane'][0]]['k8s_installation_status']
        - hostvars[groups['kube_control_plane'][0]]['k8s_new_nodes'] != ''
      block:
        - name: Copy k8s_add_node to kubespray nfs share
          ansible.builtin.copy:
            src: "{{ playbook_dir }}/playbooks/k8s_add_node.yml"
            dest: "{{ k8s_nfs_share }}/k8s_add_node.yml"
            mode: "{{ dir_mode }}"

        - name: Ensure log/kubespray directory exists
          ansible.builtin.file:
            path: "{{ k8s_logs_dir }}"
            state: directory
            mode: "{{ dir_mode }}"

        - name: Execute ansible-playbook for Kubernetes setup asynchronously
          ansible.builtin.shell: |
            set -o pipefail
            /venv/bin/ansible-playbook {{ k8s_nfs_share }}/k8s_add_node.yml \
              -i {{ k8s_nfs_share }}/inv_k8s \
              --extra-vars "@{{ k8s_nfs_share }}/k8s_all_vars.yml" -vvv | \
              /usr/bin/tee {{ k8s_logs_dir }}/k8s_add_node.log
          args:
            executable: /bin/bash  # Ensures bash is used for `set -o pipefail`
          async: 3600  # Run asynchronously for up to 1 hour
          poll: 0  # Non-blocking execution
          register: result  # Capture the job ID
          changed_when: false

        - name: Wait for the Kubernetes installation to finish. Logs can be checked at /opt/omnia/log/kubespray/k8s_add_node.log
          ansible.builtin.async_status:
            jid: "{{ result.ansible_job_id }}"  # Job ID from the previous task
          register: job_result
          until: job_result.finished
          retries: 60  # Retry the task 60 times (10 min total)
          delay: 10  # Wait 10 seconds between retries

- name: Update containerd config on nodes
  hosts: kube_control_plane, kube_node
  gather_facts: false
  roles:
    - update_containerd_config

- name: Start K8s worker servers on kube control nodes
  hosts: kube_control_plane
  gather_facts: false
  roles:
    - k8s_start_services
    - multus_and_whereabouts

- name: Install Slurm
  hosts: slurm_control_node, slurm_node, slurm_dbd, login
  any_errors_fatal: true
  roles:
    - slurm
    - slurm_pam

- name: Compile and install the ucx and openmpi on the nfs share of compute nodes
  hosts: slurm_control_node, kube_control_plane
  gather_facts: true
  roles:
    - install_benchmarks_tools<|MERGE_RESOLUTION|>--- conflicted
+++ resolved
@@ -25,7 +25,6 @@
 
 - name: Invoke get_config_credentials.yml
   ansible.builtin.import_playbook: ../utils/credential_utility/get_config_credentials.yml
-<<<<<<< HEAD
   when: not ( hostvars['127.0.0.1']['config_file_status'] | default(false) | bool )
 
 - name: Include input project directory
@@ -35,24 +34,15 @@
 - name: Validate inventory
   ansible.builtin.import_playbook: ../utils/inventory_validation.yml
   when: not ( hostvars['127.0.0.1']['inventory_validation_executed'] | default(false) | bool )
-=======
-  when: not (hostvars['127.0.0.1']['config_file_status'] | default(false) | bool)
-
-- name: Include input project directory
-  ansible.builtin.import_playbook: ../utils/include_input_dir.yml
->>>>>>> 79b65f21
 
 - name: Update Inventory with ansible_host information
   ansible.builtin.import_playbook: ../utils/servicetag_host_mapping.yml
   when: not ( hostvars['127.0.0.1']['update_inventory_executed'] | default(false) | bool )
 
-<<<<<<< HEAD
 - name: Gather facts from all the nodes
   hosts: slurm_control_node, slurm_node, slurm_dbd, login, kube_control_plane, kube_node, etcd
   gather_facts: true
 
-=======
->>>>>>> 79b65f21
 - name: Create kubespray container group
   ansible.builtin.import_playbook: ../utils/create_container_group.yml
   vars:
