--- conflicted
+++ resolved
@@ -24,10 +24,6 @@
         cacheable: true
 
 - name: Invoke get_config_credentials.yml
-<<<<<<< HEAD
-=======
-  when: not (hostvars['127.0.0.1']['config_file_status'] | default(false) | bool)
->>>>>>> 886b136f
   ansible.builtin.import_playbook: ../utils/credential_utility/get_config_credentials.yml
   when: not ( hostvars['127.0.0.1']['config_file_status'] | default(false) | bool )
 
