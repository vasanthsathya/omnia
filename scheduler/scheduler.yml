--- conflicted
+++ resolved
@@ -28,20 +28,6 @@
         omnia_run_tags: "{{ (ansible_run_tags | default([]) + ['slurm']) | unique }}"
         cacheable: true
 
-<<<<<<< HEAD
-=======
-- name: Invoke get_config_credentials.yml
-  when: not (hostvars['127.0.0.1']['config_file_status'] | default(false) | bool)
-  ansible.builtin.import_playbook: ../utils/credential_utility/get_config_credentials.yml
-
-- name: Update Inventory with ansible_host information
-  ansible.builtin.import_playbook: ../utils/servicetag_host_mapping.yml
-  when: not ( hostvars['127.0.0.1']['update_inventory_executed'] | default(false) | bool )
-
-- name: Gather facts from all the nodes
-  hosts: kube_control_plane, kube_node, login, etcd
-
->>>>>>> 886b136f
 - name: Include input project directory
   ansible.builtin.import_playbook: ../utils/include_input_dir.yml
 
