---
# tasks file for slurm
- name: Sync time
  ansible.builtin.include_tasks: time_sync.yml

- name: Install common packages
  ansible.builtin.package:
    name: "{{ common_packages[ansible_os_family] }}"
    state: present

- name: Firewall service running
  ansible.builtin.systemd_service:
    name: firewalld
    state: started
    enabled: true

<<<<<<< HEAD
=======
# Port Config
# - name: Enable DB Port
#   ansible.posix.firewalld:
#     port: "{{ db_port }}/tcp"
#     permanent: true
#     state: enabled
#     immediate: true
#   when: inventory_hostname == db_host

>>>>>>> 2e2a860b
- name: Create user and group
  ansible.builtin.include_tasks: _user.yml

- name: Create the slurm directory on share
  ansible.builtin.file:
    path: "{{ share_path }}/{{ slurm_dir_name }}"
    state: directory
    owner: root
    group: root
    mode: "{{ common_mode }}"

- name: Install and configure Munge
  ansible.builtin.include_tasks: _munge.yml

- name: Slurm dict ops
  ansible.builtin.set_fact:
    slurm_conf_dict: "{{ __slurm_default_config | ansible.builtin.combine(slurm_config | default({})) }}"
    cgroup_conf_dict: "{{ __cgroup_default_config | ansible.builtin.combine(cgroup | default({})) }}"
    slurm_dbd_conf_dict: "{{ __slurm_dbd_default_config | ansible.builtin.combine(slurm_dbd_config | default({})) }}"<|MERGE_RESOLUTION|>--- conflicted
+++ resolved
@@ -14,18 +14,6 @@
     state: started
     enabled: true
 
-<<<<<<< HEAD
-=======
-# Port Config
-# - name: Enable DB Port
-#   ansible.posix.firewalld:
-#     port: "{{ db_port }}/tcp"
-#     permanent: true
-#     state: enabled
-#     immediate: true
-#   when: inventory_hostname == db_host
-
->>>>>>> 2e2a860b
 - name: Create user and group
   ansible.builtin.include_tasks: _user.yml
 
