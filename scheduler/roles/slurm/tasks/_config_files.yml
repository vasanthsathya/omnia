# Copyright 2025 Dell Inc. or its subsidiaries. All Rights Reserved.
#
# Licensed under the Apache License, Version 2.0 (the "License");
# you may not use this file except in compliance with the License.
# You may obtain a copy of the License at
#
#     http://www.apache.org/licenses/LICENSE-2.0
#
# Unless required by applicable law or agreed to in writing, software
# distributed under the License is distributed on an "AS IS" BASIS,
# WITHOUT WARRANTIES OR CONDITIONS OF ANY KIND, either express or implied.
# See the License for the specific language governing permissions and
# limitations under the License.
---
- name: Append share path if NFS
  ansible.builtin.set_fact:
<<<<<<< HEAD
    slurm_share_prefix: "{{ share_path }}/{{ slurm_dir_name }}"

- name: Ensure Slurm conf share dir
  ansible.builtin.file:
    path: "{{ slurm_share_prefix }}{{ slurm_config_dir }}"
    state: directory
    owner: "{{ root_user }}"
    group: "{{ root_group }}"
    mode: "{{ common_mode }}"
=======
    slurm_share_prefix: "{{ share_path + '/' +  slurm_dir_name if (slurm_installation_type == 'nfs_share') else '/' }}"
- debug:
    msg: "slurm_installation_type {{ slurm_installation_type }} slurm_share_prefix {{ slurm_share_prefix }} installroot {{ installroot }}" 
# - pause:
# - name: Ensure Slurm conf share dir
#   ansible.builtin.file:
#     path: "{{ slurm_share_prefix }}{{ slurm_config_dir }}"
#     state: directory
#     owner: root
#     group: root
#     mode: "{{ common_mode }}"
>>>>>>> 02f845c9

- name: Ensure directories for slurm ops
  ansible.builtin.file:
    path: "{{ item }}"
    state: directory
    owner: "{{ slurm_user }}"
    group: "{{ slurm_user_group }}"
    mode: "{{ common_mode }}"
  loop:
    - "{{ slurm_conf_dict['StateSaveLocation'] }}"
    - "{{ slurm_share_prefix }}{{ slurm_config_dir }}"

- name: Create node list
  ansible.builtin.set_fact:
    slurm_node_list: "{{ (slurm_node_list | default([])) + [hostvars[item]['ansible_nodename'] | split('.') | first] }}"
  loop: "{{ groups['slurm_node'] }}"

- name: Create slurm.conf
  ansible.builtin.template:
    src: "slurm.conf.j2"
    dest: "{{ slurm_share_prefix }}{{ slurm_config_dir }}/slurm.conf"
<<<<<<< HEAD
    owner: "{{ root_user }}"
    group: "{{ root_group }}"
=======
    owner: root
    group: root
>>>>>>> 02f845c9
    mode: "{{ conf_file_mode }}"
  run_once: true
  notify:
    - Restart slurmctld

- name: Create cgroup.conf
  ansible.builtin.template:
    src: "cgroup.conf.j2"
    dest: "{{ item }}"
    owner: "{{ root_user }}"
    group: "{{ root_group }}"
    mode: "{{ conf_file_mode }}"
  loop:
    - "{{ slurm_share_prefix }}{{ slurm_config_dir }}/cgroup.conf"
  notify:
    - Restart slurmctld
    - Restart slurmdbd

- name: Set env variable
  community.general.ini_file:
    path: "{{ sys_env_path }}"
    option: SLURM_CONF
    value: "{{ slurm_share_prefix }}{{ slurm_config_dir }}/slurm.conf"
    no_extra_spaces: true
    mode: u=rw,g=r,o=r

- name: All other host configs
  ansible.builtin.template:
    src: "all_other.conf.j2"
    dest: "{{ slurm_share_prefix }}{{ slurm_config_dir }}/{{ item }}.conf"
    mode: "{{ conf_file_mode }}"
    backup: true
  loop:
    - mpi
    - acct_gather
    - gres
  when: item in vars
  notify:
    - Reload slurmctld
    - Reload slurmd

<<<<<<< HEAD
- name: Local copy slurm.conf /etc/slurm/
  ansible.builtin.template:
    src: "{{ item }}.conf.j2"
    dest: "{{ slurm_config_dir }}/{{ item }}.conf"
    owner: root
    group: root
    mode: "{{ conf_file_mode }}"
  ignore_errors: true
  register: ignore_errors_register
  loop:
    - slurm
    - cgroup
  notify:
    - Restart slurmctld

- name: All other host local configs
  ansible.builtin.template:
    src: "all_other.conf.j2"
    dest: "{{ slurm_config_dir }}/{{ item }}.conf"
    mode: "{{ conf_file_mode }}"
    backup: true
  ignore_errors: true
  register: ignore_errors_register
  loop:
    - mpi
    - acct_gather
    - gres
  when: item in vars
  notify:
    - Reload slurmctld
    - Reload slurmd
=======
# - pause:
# - name: Local copy slurm.conf /etc/slurm/
#   ansible.builtin.template: # Local copy # FAILSAFE
#     src: "{{ item }}.conf.j2"
#     dest: "{{ slurm_config_dir }}/{{ item }}.conf"
#     owner: root
#     group: root
#     mode: "{{ conf_file_mode }}"
#   ignore_errors: true
#   register: ignore_errors_register
#   loop:
#     - slurm
#     - cgroup
#   notify:
#     - Restart slurmctld

# - name: All other host local configs # FAILSAFE
#   ansible.builtin.template:
#     src: "all_other.conf.j2"
#     dest: "{{ slurm_config_dir }}/{{ item }}.conf"
#     mode: "{{ conf_file_mode }}"
#     backup: true
#   ignore_errors: true
#   register: ignore_errors_register
#   loop:
#     - mpi
#     - acct_gather
#     - gres
#   when: item in vars
#   notify:
#     - Reload slurmctld
#     - Reload slurmd
>>>>>>> 02f845c9
<|MERGE_RESOLUTION|>--- conflicted
+++ resolved
@@ -14,17 +14,6 @@
 ---
 - name: Append share path if NFS
   ansible.builtin.set_fact:
-<<<<<<< HEAD
-    slurm_share_prefix: "{{ share_path }}/{{ slurm_dir_name }}"
-
-- name: Ensure Slurm conf share dir
-  ansible.builtin.file:
-    path: "{{ slurm_share_prefix }}{{ slurm_config_dir }}"
-    state: directory
-    owner: "{{ root_user }}"
-    group: "{{ root_group }}"
-    mode: "{{ common_mode }}"
-=======
     slurm_share_prefix: "{{ share_path + '/' +  slurm_dir_name if (slurm_installation_type == 'nfs_share') else '/' }}"
 - debug:
     msg: "slurm_installation_type {{ slurm_installation_type }} slurm_share_prefix {{ slurm_share_prefix }} installroot {{ installroot }}" 
@@ -36,7 +25,6 @@
 #     owner: root
 #     group: root
 #     mode: "{{ common_mode }}"
->>>>>>> 02f845c9
 
 - name: Ensure directories for slurm ops
   ansible.builtin.file:
@@ -58,13 +46,8 @@
   ansible.builtin.template:
     src: "slurm.conf.j2"
     dest: "{{ slurm_share_prefix }}{{ slurm_config_dir }}/slurm.conf"
-<<<<<<< HEAD
     owner: "{{ root_user }}"
     group: "{{ root_group }}"
-=======
-    owner: root
-    group: root
->>>>>>> 02f845c9
     mode: "{{ conf_file_mode }}"
   run_once: true
   notify:
@@ -106,39 +89,6 @@
     - Reload slurmctld
     - Reload slurmd
 
-<<<<<<< HEAD
-- name: Local copy slurm.conf /etc/slurm/
-  ansible.builtin.template:
-    src: "{{ item }}.conf.j2"
-    dest: "{{ slurm_config_dir }}/{{ item }}.conf"
-    owner: root
-    group: root
-    mode: "{{ conf_file_mode }}"
-  ignore_errors: true
-  register: ignore_errors_register
-  loop:
-    - slurm
-    - cgroup
-  notify:
-    - Restart slurmctld
-
-- name: All other host local configs
-  ansible.builtin.template:
-    src: "all_other.conf.j2"
-    dest: "{{ slurm_config_dir }}/{{ item }}.conf"
-    mode: "{{ conf_file_mode }}"
-    backup: true
-  ignore_errors: true
-  register: ignore_errors_register
-  loop:
-    - mpi
-    - acct_gather
-    - gres
-  when: item in vars
-  notify:
-    - Reload slurmctld
-    - Reload slurmd
-=======
 # - pause:
 # - name: Local copy slurm.conf /etc/slurm/
 #   ansible.builtin.template: # Local copy # FAILSAFE
@@ -171,4 +121,3 @@
 #   notify:
 #     - Reload slurmctld
 #     - Reload slurmd
->>>>>>> 02f845c9
