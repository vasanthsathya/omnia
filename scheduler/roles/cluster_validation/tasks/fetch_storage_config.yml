# Copyright 2023 Dell Inc. or its subsidiaries. All Rights Reserved.
#
#  Licensed under the Apache License, Version 2.0 (the "License");
#  you may not use this file except in compliance with the License.
#  You may obtain a copy of the License at
#
#      http://www.apache.org/licenses/LICENSE-2.0
#
#  Unless required by applicable law or agreed to in writing, software
#  distributed under the License is distributed on an "AS IS" BASIS,
#  WITHOUT WARRANTIES OR CONDITIONS OF ANY KIND, either express or implied.
#  See the License for the specific language governing permissions and
#  limitations under the License.
---

- name: Include variable file storage_config.yml
  block:
    - name: Include variable file storage_config.yml
      ansible.builtin.include_vars: "{{ input_project_dir }}/{{ storage_config_filename }}"
      register: include_storage_config
      no_log: true
  rescue:
    - name: Failed to include storage_config.yml
      ansible.builtin.fail:
        msg: "{{ storage_config_syntax_fail_msg }} Error: {{ include_storage_config.message }}"

- name: Validate nfs_client_params parameters are not empty
  ansible.builtin.fail:
    msg: "{{ nfs_client_params_failure_msg }}"
  when:
    - nfs_client_params | default("", true) | length < 1

- name: Check if nfs_client_params has exactly one entry with k8s_share as true
  ansible.builtin.assert:
    that: nfs_client_params | selectattr('k8s_share', 'defined') | selectattr('k8s_share', 'equalto', true) | list | length == 1
    fail_msg: "{{ nfs_client_params_k8s_share_fail_msg }}"
    success_msg: "{{ nfs_client_params_k8s_share_success_msg }}"
  when: k8s_support

- name: Check if nfs_client_params has exactly one entry with slurm_share as true
  ansible.builtin.assert:
    that: nfs_client_params | selectattr('slurm_share', 'defined') | selectattr('slurm_share', 'equalto', true) | list | length == 1
    fail_msg: "{{ nfs_client_params_slurm_share_fail_msg }}"
    success_msg: "{{ nfs_client_params_slurm_share_success_msg }}"
  when: slurm_support

# Get k8s nfs_server_ip and nfs_server_path
- name: Get nfs_server details when k8s_support is true
  when: k8s_support
  block:
    - name: Set k8s_nfs_server_ip where k8s_share is true
      ansible.builtin.set_fact:
        k8s_nfs_server_ip: "{{ nfs_client_params | selectattr('k8s_share', 'equalto', true) | map(attribute='server_ip') | first }}"

    - name: Change k8s_nfs_server_ip to admin_nic_ip when it is "localhost"
      ansible.builtin.set_fact:
        k8s_nfs_server_ip: "{{ hostvars['localhost']['admin_nic_ip'] }}"
      when: k8s_nfs_server_ip == "localhost"

    - name: Set fact for plugins deployment to false when nfs server ip is localhost
      ansible.builtin.set_fact:
        plugins_deployment: false
<<<<<<< HEAD
      when:
        k8s_nfs_server_ip == hostvars['localhost']['admin_nic_ip'] or k8s_nfs_server_ip == ""

    - name: Warning - plugins will not be deployed
      ansible.builtin.debug:
        msg: |
          WARNING: Additional installation of Plugins will not be deployed because k8s nfs server_ip is "{{ k8s_nfs_server_ip }}".
          Please configure a valid NFS server IP in storage_config.yml.
      when: plugins_deployment is false

    - name: Wait for 30 seconds to allow user to read warning
      ansible.builtin.pause:
        seconds: 30
      when: plugins_deployment is false
=======
      when: k8s_nfs_server_ip == hostvars['localhost']['admin_nic_ip']
>>>>>>> 3e4eafcf

    - name: Get server_share_path where k8s_share is true
      ansible.builtin.set_fact:
        k8s_server_share_path: "{{ nfs_client_params | selectattr('k8s_share', 'equalto', true) | map(attribute='server_share_path') | first }}"

    - name: Get client_share_path where k8s_share is true
      ansible.builtin.set_fact:
        share_path: "{{ nfs_client_params | selectattr('k8s_share', 'equalto', true) | map(attribute='client_share_path') | first }}"

# Get slurm nfs_share_path
- name: Get server_share_path where slurm_share is true
  ansible.builtin.set_fact:
    share_path: "{{ nfs_client_params | selectattr('slurm_share', 'equalto', true) | map(attribute='client_share_path') | first }}"
  when:
    - (slurm_support is true) or (ucx_support is true) or (openmpi_support is true)
    - nfs_client_params | selectattr('slurm_share', 'defined') | selectattr('slurm_share', 'equalto', true) | list | length == 1

# Check if both slurm_share and k8s_share are not defined for benchmarks
- name: Fail if both slurm_share and k8s_share not are defined for benchmarks
  ansible.builtin.assert:
    that: ( nfs_client_params | selectattr('slurm_share', 'defined') | selectattr('slurm_share', 'equalto', true) | list | length == 1)
      or (nfs_client_params | selectattr('k8s_share', 'defined') | selectattr('k8s_share', 'equalto', true) | list | length == 1)
    fail_msg: "{{ nfs_client_params_benchmarks_fail_msg }}"
    success_msg: "{{ nfs_client_params_benchmarks_success_msg }}"
  when:
    - (ucx_support is true) or (openmpi_support is true)

# Set share_path according to slurm_share and k8s_share for benchmarks
- name: Set share_path as slurm_client_share_path if slurm_share is defined and k8s_share is defined
  ansible.builtin.set_fact:
    share_path: "{{ nfs_client_params | selectattr('k8s_share', 'equalto', true) | map(attribute='client_share_path') | first }}"
  when:
    - nfs_client_params | selectattr('k8s_share', 'defined') | selectattr('k8s_share', 'equalto', true) | list | length == 1
    - (ucx_support is true) or (openmpi_support is true)
    - not k8s_support
    - not slurm_support

- name: Set share_path as k8s_client_share_path if slurm_share is not defined and k8s_share is defined
  ansible.builtin.set_fact:
    share_path: "{{ nfs_client_params | selectattr('slurm_share', 'equalto', true) | map(attribute='client_share_path') | first }}"
  when:
    - nfs_client_params | selectattr('slurm_share', 'defined') | selectattr('slurm_share', 'equalto', true) | list | length == 1
    - (ucx_support is true) or (openmpi_support is true)
    - not k8s_support
    - not slurm_support<|MERGE_RESOLUTION|>--- conflicted
+++ resolved
@@ -60,24 +60,18 @@
     - name: Set fact for plugins deployment to false when nfs server ip is localhost
       ansible.builtin.set_fact:
         plugins_deployment: false
-<<<<<<< HEAD
       when:
         k8s_nfs_server_ip == hostvars['localhost']['admin_nic_ip'] or k8s_nfs_server_ip == ""
 
     - name: Warning - plugins will not be deployed
       ansible.builtin.debug:
-        msg: |
-          WARNING: Additional installation of Plugins will not be deployed because k8s nfs server_ip is "{{ k8s_nfs_server_ip }}".
-          Please configure a valid NFS server IP in storage_config.yml.
+        msg: "{{ plugins_warning_msg }}"
       when: plugins_deployment is false
 
     - name: Wait for 30 seconds to allow user to read warning
       ansible.builtin.pause:
         seconds: 30
       when: plugins_deployment is false
-=======
-      when: k8s_nfs_server_ip == hostvars['localhost']['admin_nic_ip']
->>>>>>> 3e4eafcf
 
     - name: Get server_share_path where k8s_share is true
       ansible.builtin.set_fact:
