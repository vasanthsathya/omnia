#  Copyright 2025 Dell Inc. or its subsidiaries. All Rights Reserved.
#
#  Licensed under the Apache License, Version 2.0 (the "License");
#  you may not use this file except in compliance with the License.
#  You may obtain a copy of the License at
#
#      http://www.apache.org/licenses/LICENSE-2.0
#
#  Unless required by applicable law or agreed to in writing, software
#  distributed under the License is distributed on an "AS IS" BASIS,
#  WITHOUT WARRANTIES OR CONDITIONS OF ANY KIND, either express or implied.
#  See the License for the specific language governing permissions and
#  limitations under the License.
"""
This module provides functions for managing inventory files
    based on node information from a database.
"""

import os
import json
import sys
import logging
from typing import List, Tuple
import argparse
import commentedconfigparser

# Set up logging configuration
logging.basicConfig(level=logging.INFO)
logger = logging.getLogger(__name__)

class InventoryManager:
    """Inventory tagging module.
    Handles inventory updates and database interactions for nodes.
    """
    def __init__(self, inventory_filenames, vendors, inventory_dir_path, path_to_db_file):
        """
        Initializes an InventoryManager object.

        Parameters:
            inventory_filenames (List[str]): A list of filenames for the inventory.
            vendors (List[str]): A list of vendors.
            inventory_dir_path (str): The path to the inventory directory.
            path_to_db_file (str): The path to the database file.

        Returns:
            None
        """
        self.inventory_filenames = inventory_filenames
        self.vendors = vendors
        self.inventory_dir_path = os.path.abspath(inventory_dir_path)
        self.db_path = path_to_db_file

    def add_inventory_files(self) -> None:
        """
        Create inventory files based on the configured filenames.

        This method iterates over the filenames in `self.inventory_filenames`
            and creates a file in the `self.inventory_dir_path` directory.
        The file is opened in write mode and the inventory header is written to it.
        The group name is also written to the file.

        Parameters:
            self (InventoryManager): The InventoryManager object.

        Returns:
            None
        """
        inventory_header = "# This file is generated by omnia, and should not be edited\n"
        # Create the directory if it doesn't exist
        if not os.path.exists(self.inventory_dir_path):
            os.makedirs(self.inventory_dir_path, mode=0o755)  # Use directory permissions
        # Iterate over the inventory filenames
        for filename in self.inventory_filenames:
            file_path = os.path.join(self.inventory_dir_path, filename)
            file_path = os.path.abspath(file_path)
            with open(file_path, 'w', encoding='utf-8') as file:
                # Write the header to the file
                file.write(inventory_header)
                # Write the group name to the file
                if filename != "cluster_layout":
                    group_name = f"[{filename}]\n"
                    file.write(group_name)
                file.flush()

    def get_cluster_details_db(self) -> List[Tuple[str, str, str, str, str, str, str, str]]:
        """
        Retrieves the details of the cluster from the database.

        This method retrieves the details of the cluster from the database.
        It first checks if the `db_path` attribute is set. If it is, it inserts
        the `db_path` into `sys.path` to ensure that the module can be imported.
        It then tries to import the `create_connection` module from the
        `omniadb_connection` package. If the import fails, it logs an error
        message and returns an empty list.

        If the import is successful, it establishes a connection to the
        database using the `create_connection` function. It then executes a
        SQL query to fetch the details of the nodes with the status 'booted'
        from the `cluster.nodeinfo` table. The fetched data is returned.

        Parameters:
            self (InventoryManager): The InventoryManager object.

        Returns:
            List[Tuple[str, str, str, str, str, str, str, str]]: A list of tuples containing
            the details of the nodes with the status 'booted'. Each tuple
            contains the node, service tag, hostname, admin IP, CPU, GPU, role, and cluster name.
        """
        if self.db_path:
            sys.path.insert(0, self.db_path)
            try:
                # pylint: disable=C0415
                from omniadb_connection import create_connection
            except ImportError:
                logger.error("Failed to import omniadb_connection module from db_path: %s", self.db_path)
                return []
            with create_connection() as conn:
                cursor = conn.cursor()
                query = """
                    SELECT
                        node,
                        service_tag,
                        hostname,
                        admin_ip,
                        cpu,
                        gpu,
                        role,
                        cluster_name
                    FROM
                        cluster.nodeinfo
                    WHERE
                        status = 'booted'
                """
                cursor.execute(query)
                nodes_info = cursor.fetchall()
                return nodes_info
        else:
            logger.error("The value is missing for db_path: %s", self.db_path)
            return []

    def add_hostname_inventory(self, inventory_file: str, hostname: str) -> None:
        """
        Adds a hostname to the inventory file.

        Parameters:
            inventory_file (str): The path to the inventory file.
            hostname (str): The hostname to add.

        Returns:
            None

        Raises:
            KeyError: If the hostname is already in the file.
            OSError, Exception: If there is an error adding the hostname to the file.

        This function reads the contents of the inventory file and
            checks if the hostname is already present.
        If the hostname is not present, it reads the config file and checks if the section exists.
        If the section does not exist, it creates it.
        Then it sets the hostname under the correct section and writes the inventory file.
        """
        try:
            # Read Content of file if it exist
            if os.path.exists(os.path.abspath(inventory_file)):
                with open(os.path.abspath(inventory_file), 'r', encoding='utf-8') as file:
                    lines = file.readlines()
            else:
                lines = []
            if lines:
                # Check if the hostname is already in the file
                if any(hostname in line for line in lines):
                    logger.info("Hostname '%s' already exists in %s. Skipping addition.",
                        hostname, inventory_file)
                    return
            # Read the config file
            config = commentedconfigparser.CommentedConfigParser(allow_no_value=True)
            config.read(inventory_file, encoding='utf-8')

            # Check if the section exists, otherwise create it
            if not config.has_section(inventory_file):
                config.add_section(inventory_file)

            # Set the hostname under the correct section
            # Use None as value since no value is required
            config.set(inventory_file, hostname, None)

            # Write the inventory file
            with open(os.path.abspath(inventory_file), 'w', encoding='utf-8') as configfile:
                config.write(configfile, space_around_delimiters=False)
                configfile.flush()
        except KeyError as e:
            logger.error("inventory_tagging:add_hostname_inventory: Error adding hostname %s to inventory file %s. Error type: %s. Error message: %s", hostname, inventory_file, type(e), e)
        except (OSError, Exception) as err:  # pylint: disable=W0718
            logger.error("inventory_tagging:add_hostname_inventory: Error adding hostname %s to inventory file %s. Error type: %s. Error message: %s", hostname, inventory_file, type(err), err)

<<<<<<< HEAD
    def add_hostname_cluster_layout_inventory(self, inventory_file: str, hostname: str, roles_name: any) -> None:
        """
        Adds a hostname to the appropriate group(s) in the cluster layout inventory file.

        Parameters:
            inventory_file (str): Path to the cluster layout inventory file.
            hostname (str): The hostname to add.
            roles_name (any): Comma-separated role string.
=======
    def add_hostname_cluster_layout_inventory(
        self, inventory_file: str,
        hostname: str,
        roles_name: any
    ) -> None:
        try:
>>>>>>> c06508a6

        Returns:
            None

        This function creates a new group section if needed, then adds the hostname to it.
        It skips roles containing 'default'.
        """
        try:
            # Read the config file
            config = commentedconfigparser.CommentedConfigParser(allow_no_value=True)
            config.read(inventory_file, encoding='utf-8')

            roles_list = roles_name.strip().split(",")
            for group in roles_list:
                group = group.strip()
                if 'default' in group:
                    continue
<<<<<<< HEAD
                # Strip 'service_' prefix if present
                if group.startswith('service_'):
                    group = group[len('service_'):]
                # Check if the section exists, otherwise create it
                if not config.has_section(group):
                    config.add_section(group)
                # Set the hostname under the correct section
                config.set(group, hostname, None)  # Use None as value since no value is required
=======
                else:
                    # Check if the section exists, otherwise create it
                    if not config.has_section(group):
                        config.add_section(group)

                    # Set the hostname under the correct section
                    # Use None as value since no value is required
                    config.set(group, hostname, None)
>>>>>>> c06508a6

            # Write the inventory file
            with open(os.path.abspath(inventory_file), 'w', encoding='utf-8') as configfile:
                config.write(configfile, space_around_delimiters=False)
                configfile.flush()
        except KeyError as e:
            logger.error("inventory_tagging:add_hostname_cluster_layout_inventory: Error adding hostname %s to inventory file %s. Error type: %s. Error message: %s", hostname, inventory_file, type(e), e)
        except (OSError, Exception) as err:  # pylint: disable=W0718
            logger.error("inventory_tagging:add_hostname_cluster_layout_inventory: Error adding hostname %s to inventory file %s. Error type: %s. Error message: %s", hostname, inventory_file, type(err), err)

    def update_inventory(self, node_detail: Tuple[str, str, str, str, str, str, str]) -> None:
        """
        Update the inventory based on the given node detail.

        Parameters:
        - node_detail (Tuple[str, str, str, str, str, str, str]):
            A tuple containing the node detail.

        Returns:
        - None
        """

        # Unpack the node_detail tuple
        node, service_tag, hostname, admin_ip, cpu, gpu, roles_name = node_detail
        if not hostname:
            logger.warning("inventory_tagging:update_inventory: "
                           "hostname is unavailable for node %s; skipping inventory update", node)
            return
        try:
            if os.getcwd() != self.inventory_dir_path:
                os.chdir(self.inventory_dir_path)
        except OSError as err:
            logger.error("inventory_tagging:update_inventory: "
                         "Error changing current working directory to %s.\n"
                         "Error type: %s.\n"
                         "Error message: %s",
                         self.inventory_dir_path, type(err), str(err))
        if cpu:
            inventory_file_name = self.vendors.get("cpu", {}).get(cpu)
            if inventory_file_name:
                self.add_hostname_inventory(inventory_file_name, hostname)
            hostname_ip_str = f"{hostname} ansible_host={admin_ip}"
            self.add_hostname_inventory("compute_hostname_ip", hostname_ip_str)
        if gpu:
            inventory_file_name = self.vendors.get("gpu", {}).get(gpu)
            if inventory_file_name:
                self.add_hostname_inventory(inventory_file_name, hostname)
        if roles_name:
            inventory_file_name = "/opt/omnia/omnia_inventory/cluster_layout"
            if inventory_file_name:
                self.add_hostname_cluster_layout_inventory(
                    inventory_file_name, hostname, roles_name)

    def change_inventory_file_permission(self, inventory_files: List[str]) -> None:
        """
        Change the file permissions of the inventory files.

        This function takes a list of inventory file names and
            changes their permissions to read-only.

        Parameters:
        - inventory_files (List[str]): A list of inventory file names.

        Returns:
        - None
        """

        try:
            if os.getcwd() != self.inventory_dir_path:
                os.chdir(self.inventory_dir_path)
        except OSError as err:
            logger.error("Error changing directory to %s: %s", self.inventory_dir_path, err)
        for inventory_file in inventory_files:
            try:
                os.chmod(inventory_file, 0o444)
            except OSError as err:
                logger.error("Error changing file permission to read-only for %s: %s", inventory_file, err)

if __name__ == "__main__":
    parser = argparse.ArgumentParser(description="Inventory Manager Configuration")
    parser.add_argument('--inventory_files', type=json.loads, help='List of inventory files.')
    parser.add_argument('--vendors', type=json.loads, help='Vendors configuration.')
    parser.add_argument('--inventory_dir_location', type=str, help='Directory path.')
    parser.add_argument('--db_path', type=str, help='Path to the database files.')
    args = parser.parse_args()

    manager = InventoryManager(
        inventory_filenames=args.inventory_files,
        vendors=args.vendors,
        inventory_dir_path=args.inventory_dir_location,
        path_to_db_file=args.db_path
    )
    manager.add_inventory_files()
    node_detail_list = manager.get_cluster_details_db()
    for info in node_detail_list:
        manager.update_inventory(info)
    manager.change_inventory_file_permission(manager.inventory_filenames)<|MERGE_RESOLUTION|>--- conflicted
+++ resolved
@@ -193,31 +193,13 @@
         except (OSError, Exception) as err:  # pylint: disable=W0718
             logger.error("inventory_tagging:add_hostname_inventory: Error adding hostname %s to inventory file %s. Error type: %s. Error message: %s", hostname, inventory_file, type(err), err)
 
-<<<<<<< HEAD
-    def add_hostname_cluster_layout_inventory(self, inventory_file: str, hostname: str, roles_name: any) -> None:
-        """
-        Adds a hostname to the appropriate group(s) in the cluster layout inventory file.
-
-        Parameters:
-            inventory_file (str): Path to the cluster layout inventory file.
-            hostname (str): The hostname to add.
-            roles_name (any): Comma-separated role string.
-=======
+
     def add_hostname_cluster_layout_inventory(
         self, inventory_file: str,
         hostname: str,
         roles_name: any
     ) -> None:
         try:
->>>>>>> c06508a6
-
-        Returns:
-            None
-
-        This function creates a new group section if needed, then adds the hostname to it.
-        It skips roles containing 'default'.
-        """
-        try:
             # Read the config file
             config = commentedconfigparser.CommentedConfigParser(allow_no_value=True)
             config.read(inventory_file, encoding='utf-8')
@@ -227,16 +209,6 @@
                 group = group.strip()
                 if 'default' in group:
                     continue
-<<<<<<< HEAD
-                # Strip 'service_' prefix if present
-                if group.startswith('service_'):
-                    group = group[len('service_'):]
-                # Check if the section exists, otherwise create it
-                if not config.has_section(group):
-                    config.add_section(group)
-                # Set the hostname under the correct section
-                config.set(group, hostname, None)  # Use None as value since no value is required
-=======
                 else:
                     # Check if the section exists, otherwise create it
                     if not config.has_section(group):
@@ -245,7 +217,6 @@
                     # Set the hostname under the correct section
                     # Use None as value since no value is required
                     config.set(group, hostname, None)
->>>>>>> c06508a6
 
             # Write the inventory file
             with open(os.path.abspath(inventory_file), 'w', encoding='utf-8') as configfile:
