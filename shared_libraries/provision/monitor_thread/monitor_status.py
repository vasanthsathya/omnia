# Copyright 2025 Dell Inc. or its subsidiaries. All Rights Reserved.
#
#  Licensed under the Apache License, Version 2.0 (the "License");
#  you may not use this file except in compliance with the License.
#  You may obtain a copy of the License at
#
#      http://www.apache.org/licenses/LICENSE-2.0
#
#  Unless required by applicable law or agreed to in writing, software
#  distributed under the License is distributed on an "AS IS" BASIS,
#  WITHOUT WARRANTIES OR CONDITIONS OF ANY KIND, either express or implied.
#  See the License for the specific language governing permissions and
#  limitations under the License.
"""This module contains functions for monitoring status of nodes."""
import threading
import subprocess
import re
import sys
import syslog
import parse_syslog

db_path = sys.argv[1]  # db_path = "{{ provision_shared_library_path }}/db_operations"

sys.path.insert(0, db_path)

import omniadb_connection


class MonitoringThread(threading.Thread):
    """
    MonitoringThread is a thread class which reads node details every 3 mins
    and updates the same to postgresSQL database.
    """

    def run(self):
        """
        Executes the main function of the MonitoringThread.

        This function reads the node details every 3 minutes and updates the database.

        Parameters:
            None

        Returns:
            None
        """
        node_details = get_node_details()
        add_details_to_db(node_details)


# get_node_details() function runs 2 commands on OIM:
# nodels all nodelist.status : to check status of all nodes
# lsdef <nodename> | grep mac : to check mac address of the node
# These details are then stored in a dictionary format like: node_details[nodename]= [status, mac]
# where node_details is the dictionary name, nodename is the key to dictionary
# value corresponding to each key is an array comprising of node status and mac address
def get_node_details():
    """
    Retrieves the details of all the nodes from the OIM.

    This function runs two commands on the OIM to get the details of all the nodes.
    The first command is '/opt/xcat/bin/nodels all nodelist.status' to check the status
    of all the nodes. The second command is '/opt/xcat/bin/lsdef <nodename> | grep mac' to
    check the MAC address of the node.

    Parameters:
        None

    Returns:
        A dictionary containing the details of all the nodes. The dictionary has the node name
        as the key and the value is a list containing the status and MAC address of the node.
    """
    node_details = {}
    node_status_cmd = "/opt/xcat/bin/nodels all nodelist.status"
    temp = subprocess.run(
        [node_status_cmd], shell=True, capture_output=True, text=True, check=False
    )
    output = temp.stdout
    output = output.split("\n")
    for line in output:
        line = line.split(":")
        if len(line[0]) > 0:
            node_details[line[0]] = []
            node_details[line[0]].append(line[1].strip())

    for node, details in node_details.items():
        node_details_cmd = "/opt/xcat/bin/lsdef" + " " + node + " | grep mac="
        temp = subprocess.run(
            [node_details_cmd], shell=True, capture_output=True, text=True, check=False
        )
        output = temp.stdout
        if len(output) > 0:
            node_details[node].append(output.split("=")[1].strip("\n"))
        else:
            node_details[node].append("")

    for node, details in node_details.items():
        node_details_cmd = "/opt/xcat/bin/lsdef" + " " + node + " | grep serial="
        temp = subprocess.run(
            [node_details_cmd], shell=True, capture_output=True, text=True, check=False
        )
        output = temp.stdout
        if len(output) > 0:
            node_details[node].append(output.split("=")[1].strip("\n"))
        else:
            node_details[node].append("")
    return node_details


# add_details_to_db() function will connect to database and update database using following checks:
# It will check the status of node in DB. If status of node and current status is 'booted',
# nothing will be updated. Else, status of node in DB will be updated to current status.
# MAC of node will also be updated in DB if MAC address given by XCAT is a valid MAC address
# and if current mac address is None.
def add_details_to_db(node_details):
    """
    Connects to the database, retrieves node information from the database,
    and updates the database based on certain conditions.

    Parameters:
        node_details (dict): A dictionary containing the details of all the nodes.

    Returns:
        None

    Notes:
        - Retrieves node information from the database using the `get_node_info_db` function.
        - If the node information is not found in the database, a log message is generated.
        - If the current status of the node is 'booted' and the status in the database is not
          'booted', the function collects the latest CPU and GPU details from the computes.
          log file using the `get_updated_cpu_gpu_info` function and updates the database
          and inventory using the `update_db` and `update_inventory` functions.
        - If the current status of the node is not the same as the status in the database,
          the function updates the status in the database.
        - If the admin MAC address in the database is empty and the admin MAC address provided
          by XCAT is a valid MAC address, the function updates the admin MAC address in the
          database.
        - If the service tag in the database is empty, the function updates the service tag in the
          database.
    """
    conn = omniadb_connection.create_connection()
    cursor = conn.cursor()

    for node in node_details.keys():
        node_info_db = parse_syslog.get_node_info_db(cursor, node)
        if node_info_db is None:
            syslog.syslog(
                syslog.LOG_INFO,
                f"""monitor_status:add_details_to_db:
                    Unable to fetch {node} info from db""",
            )
            continue

        xcat_status, xcat_admin_mac, xcat_service_tag = (
            node_details[node][0],
            node_details[node][1],
            node_details[node][2]
        )
        db_status, db_admin_mac, db_service_tag = (
            node_info_db[6],
            node_info_db[7],
            node_info_db[0]
        )

        if xcat_status == "booted" and db_status != "booted":
<<<<<<< HEAD
            updated_node_info = parse_syslog.get_updated_cpu_gpu_info(node)     # Collects latest CPU & GPU details from computes.log file
            parse_syslog.update_db(cursor, node, updated_node_info)             # Updates DB with latest info.
            parse_syslog.update_inventory(node_info_db, updated_node_info)      # Updates inventory with latest info.
            parse_syslog.generate_inventory_for_node(node_info_db)       # Updates group inventory /opt/omnia/omnia_inventory/cluster_layout with latest info.
            parse_syslog.generate_inventory_per_cluster(cursor)  # Updates cluster inventory /opt/omnia/omnia_inventory/cluster_layout with latest info.
=======
            updated_node_info = parse_syslog.get_updated_cpu_gpu_info(
                node
            )  # Collects latest CPU & GPU details from computes.log file
            parse_syslog.update_db(
                cursor, node, updated_node_info
            )  # Updates DB with latest info.
            parse_syslog.update_inventory(
                node_info_db, updated_node_info
            )  # Updates inventory with latest info.
            parse_syslog.generate_inventory_for_node(
                node_info_db
            )  # Updates group inventory /opt/omnia/omnia_inventory/cluster_layout with latest info.
>>>>>>> c06508a6

        if xcat_status is not db_status:
            sql_update_status = (
                "Update cluster.nodeinfo set status = %s where node = %s"
            )
            cursor.execute(sql_update_status, (xcat_status, node))

        if (
            not db_admin_mac
            and xcat_admin_mac
            and re.match(
                "[0-9a-f]{2}([-:]?)[0-9a-f]{2}(\\1[0-9a-f]{2}){4}$",
                xcat_admin_mac.lower(),
            )
        ):
            sql_mac = "Update cluster.nodeinfo set admin_mac = %s where node = %s"
            cursor.execute(sql_mac, (xcat_admin_mac, node))

        if not db_service_tag and xcat_service_tag:
            sql_serial = "Update cluster.nodeinfo set service_tag = %s where node = %s"
            cursor.execute(sql_serial, (xcat_service_tag, node))

    conn.close()


def main():
    """
    Executes the main function of the program.

    This function creates an instance of the MonitoringThread class and sets its 
    Daemon attribute to True. It then starts the MonitoringThread.

    If an exception occurs during the execution of the MonitoringThread, the exception is caught 
    and the message "Exception thrown by the monitoring thread: <exception message>" is printed. 
    The program exits with a status code of 1.

    Parameters:
        None

    Returns:
        None
    """
    try:
        monitoring_thread_object = MonitoringThread()
        monitoring_thread_object.Daemon = True
        monitoring_thread_object.start()
    except (RuntimeError, SyntaxError, TypeError) as e:
        print("Exception thrown by the monitoring thread:", e)
        sys.exit(1)


# Driver code
if __name__ == "__main__":
    main()<|MERGE_RESOLUTION|>--- conflicted
+++ resolved
@@ -163,13 +163,6 @@
         )
 
         if xcat_status == "booted" and db_status != "booted":
-<<<<<<< HEAD
-            updated_node_info = parse_syslog.get_updated_cpu_gpu_info(node)     # Collects latest CPU & GPU details from computes.log file
-            parse_syslog.update_db(cursor, node, updated_node_info)             # Updates DB with latest info.
-            parse_syslog.update_inventory(node_info_db, updated_node_info)      # Updates inventory with latest info.
-            parse_syslog.generate_inventory_for_node(node_info_db)       # Updates group inventory /opt/omnia/omnia_inventory/cluster_layout with latest info.
-            parse_syslog.generate_inventory_per_cluster(cursor)  # Updates cluster inventory /opt/omnia/omnia_inventory/cluster_layout with latest info.
-=======
             updated_node_info = parse_syslog.get_updated_cpu_gpu_info(
                 node
             )  # Collects latest CPU & GPU details from computes.log file
@@ -182,7 +175,9 @@
             parse_syslog.generate_inventory_for_node(
                 node_info_db
             )  # Updates group inventory /opt/omnia/omnia_inventory/cluster_layout with latest info.
->>>>>>> c06508a6
+            parse_syslog.generate_inventory_per_cluster(
+                cursor
+            )  # Updates cluster inventory /opt/omnia/omnia_inventory/<cluster_name>_layout with latest info.
 
         if xcat_status is not db_status:
             sql_update_status = (
