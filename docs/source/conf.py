# Configuration file for the Sphinx documentation builder.
#
# For the full list of built-in configuration values, see the documentation:
# https://www.sphinx-doc.org/en/master/usage/configuration.html
# -- Project information -----------------------------------------------------
# https://www.sphinx-doc.org/en/master/usage/configuration.html#project-information



project = 'Omnia'
copyright = '2024, Dell Technologies'
author = 'dell/omnia'
release = '1.6'
<<<<<<< HEAD
rst_epilog = "If you have any feedback about Omnia documentation, please reach out to `omnia.readme@dell.com <mailto:omnia.readme@dell.com>`_."
=======
rst_epilog = "If you have any feedback about Omnia documentation, please reach out at `omnia.readme@dell.com <mailto:omnia.readme@dell.com>`_."
>>>>>>> 86fa6f0d

import sys
import os


# If extensions (or modules to document with autodoc) are in another directory,
# add these directories to sys.path here. If the directory is relative to the
# documentation root, use os.path.abspath to make it absolute, like shown here.
sys.path.insert(0, os.path.abspath("../"))

# -- General configuration ------------------------------------------------

# If your documentation needs a minimal Sphinx version, state it here.
# needs_sphinx = '1.0'

# Add any Sphinx extension module names here, as strings. They can be
# extensions coming with Sphinx (named 'sphinx.ext.*') or your custom
# ones.
extensions = []

html_css_files = ["theme.css"]
html_js_files = [
    'https://cdnjs.cloudflare.com/ajax/libs/jquery/3.5.1/jquery.min.js',
    '_static/flyout.js'
]

# Add any paths that contain templates here, relative to this directory.
templates_path = ["_templates"]

# The suffix of source filenames.
source_suffix = [".rst"]

# The encoding of source files.
# source_encoding = 'utf-8-sig'

# The master toctree document.
master_doc = "index"

# The language for content autogenerated by Sphinx. Refer to documentation
# for a list of supported languages.
# language = None

# There are two options for replacing |today|: either, you set today to some
# non-false value, then it is used:
# today = ''
# Else, today_fmt is used as the format for a strftime call.
# today_fmt = '%B %d, %Y'

# List of patterns, relative to source directory, that match files and
# directories to ignore when looking for source files.

# The reST default role (used for this markup: `text`) to use for all
# documents.
# default_role = None

# If true, '()' will be appended to :func: etc. cross-reference text.
# add_function_parentheses = True

# If true, the current module name will be prepended to all description
# unit titles (such as .. function::).
# add_module_names = True

# If true, sectionauthor and moduleauthor directives will be shown in the
# output. They are ignored by default.
# show_authors = False

# The name of the Pygments (syntax highlighting) style to use.
pygments_style = "sphinx"

# A list of ignored prefixes for module index sorting.
# modindex_common_prefix = []

# If true, keep warnings as "system message" paragraphs in the built documents.
# keep_warnings = False


# -- Options for HTML output ----------------------------------------------

# The theme to use for HTML and HTML Help pages.  See the documentation for
# a list of builtin themes.
html_theme = "sphinx_rtd_theme"

# Theme options are theme-specific and customize the look and feel of a theme
# further.  For a list of options available for each theme, see the
# documentation.
# html_theme_options = {}

# Add any paths that contain custom themes here, relative to this directory.
# html_theme_path = ["_themes", ]

# The name for this set of Sphinx documents.  If None, it defaults to
# "<project> v<release> documentation".
html_title = "Dell/Omnia"

# A shorter title for the navigation bar.  Default is the same as html_title.
html_short_title = "Omnia"

# The name of an image file (relative to this directory) to place at the top
# of the sidebar.
html_logo = "images/omnia-logo.png"

# The name of an image file (within the static path) to use as favicon of the
# docs.  This file should be a Windows icon file (.ico) being 16x16 or 32x32
# pixels large.
# html_favicon = None

# Add any paths that contain custom static files (such as style sheets) here,
# relative to this directory. They are copied after the builtin static files,
# so a file named "default.css" will overwrite the builtin "default.css".
html_static_path = ["_static"]

# Add any extra paths that contain custom files (such as robots.txt or
# .htaccess) here, relative to this directory. These files are copied
# directly to the root of the documentation.
# html_extra_path = ["_static/css"]

# If not '', a 'Last updated on:' timestamp is inserted at every page bottom,
# using the given strftime format.
# html_last_updated_fmt = '%b %d, %Y'

# If true, SmartyPants will be used to convert quotes and dashes to
# typographically correct entities.
# html_use_smartypants = True

# Custom sidebar templates, maps document names to template names.
html_sidebars = {'**': ['globaltoc.html', 'sourcelink.html', 'searchbox.html']}

# Additional templates that should be rendered to pages, maps page names to
# template names.
# html_additional_pages = {"index": "index.html"}

# If false, no module index is generated.
# html_domain_indices = True

# If false, no index is generated.
# html_use_index = True

# If true, the index is split into individual pages for each letter.
# html_split_index = False

# If true, links to the reST sources are added to the pages.
# html_show_sourcelink = True

# If true, "Created using Sphinx" is shown in the HTML footer. Default is True.
# html_show_sphinx = True

# If true, "(C) Copyright ..." is shown in the HTML footer. Default is True.
# html_show_copyright = True

# If true, an OpenSearch description file will be output, and all pages will
# contain a <link> tag referring to it.  The value of this option must be the
# base URL from which the finished HTML is served.
# html_use_opensearch = ''

# This is the file name suffix for HTML files (e.g. ".xhtml").
# html_file_suffix = None

# Output file base name for HTML help builder.
htmlhelp_basename = "Omnia"



def setup(app):
    app.add_css_file("sphinx-argparse.css")<|MERGE_RESOLUTION|>--- conflicted
+++ resolved
@@ -11,11 +11,7 @@
 copyright = '2024, Dell Technologies'
 author = 'dell/omnia'
 release = '1.6'
-<<<<<<< HEAD
-rst_epilog = "If you have any feedback about Omnia documentation, please reach out to `omnia.readme@dell.com <mailto:omnia.readme@dell.com>`_."
-=======
 rst_epilog = "If you have any feedback about Omnia documentation, please reach out at `omnia.readme@dell.com <mailto:omnia.readme@dell.com>`_."
->>>>>>> 86fa6f0d
 
 import sys
 import os
