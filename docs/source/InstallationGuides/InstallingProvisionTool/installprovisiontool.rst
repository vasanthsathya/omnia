Provisioning the cluster
--------------------------

<<<<<<< HEAD
Edit the ``input/provision_config.yml`` file to update the required variables. For the list of all required variables or parameters, see `Discovery Mechanisms <DiscoveryMechanisms/index.html>`_.
=======
Edit the ``input/provision_config.yml``, ``input/provision_config.yml``, and ``input/network_spec.yml`` files to update the required variables. A list of the variables required is available by `discovery mechanism <DiscoveryMechanisms/index.html>`_.
>>>>>>> 86fa6f0d

    .. note:: The first PXE device on target nodes should be the designated active NIC for PXE booting.

    .. image:: ../../images/BMC_PXE_Settings.png

Optional configurations managed by the provision tool
+++++++++++++++++++++++++++++++++++++++++++++++++++++

<<<<<<< HEAD
**Installing CUDA**

    **Using the provision tool**

        * If ``cuda_toolkit_path`` is provided  in ``input/provision_config.yml`` and NVIDIA GPUs are available on the target nodes, CUDA packages will be deployed post provisioning without user intervention.

    **Using the Accelerator playbook**

        * CUDA can also be installed using `accelerator.yml <../../Roles/Accelerator/index.html>`_ after provisioning the servers (assuming the provision tool did not install CUDA packages).

    .. note::
        * The CUDA package can be downloaded from `here <https://developer.nvidia.com/cuda-downloads>`_.
        * CUDA installation requires an additional reboot. Although Omnia manages this process, users should anticipate a brief wait for the target nodes to fully initialize when CUDA is installed through the provision tool.


**Installing OFED**

    **Using the provision tool**

        * If ``mlnx_ofed_path`` is provided  in ``input/provision_config.yml`` and Mellanox NICs are available on the target nodes, OFED packages will be deployed post provisioning without user intervention.

        .. note:: When leveraging the provision tool to install OFED, Omnia prevents the following packages from being upgraded: dapl* ibacm infiniband* libmlx* librdma* opensm* ibutils* perftest* openmpi by appending ``exclude=dapl* ibacm infiniband* libmlx* librdma* opensm* ibutils* perftest* openmpi`` to ``/etc/yum.conf``. For more information on this, `click here <https://xcat-docs.readthedocs.io/en/stable/advanced/networks/infiniband/mlnxofed_ib_known_issue.html>`_.

    **Using the Network playbook**

        * OFED can also be installed using `network.yml <../../Roles/Network/index.html>`_ after provisioning the servers (Assuming the provision tool did not install OFED packages).

        .. note:: The OFED package can be downloaded from `here <https://network.nvidia.com/products/infiniband-drivers/linux/mlnx_ofed/>`_ .

**Assigning infiniband IPs**


    When ``ib_nic_subnet`` is provided in ``input/provision_config.yml``, the infiniband NIC on target nodes are assigned IPv4 addresses within the subnet without user intervention. When PXE range and Infiniband subnet are provided, the infiniband NICs will be assigned IPs with the same 3rd and 4th octets as the PXE NIC.

    * For example, on a target node, if the PXE NIC is assigned the IP address 10.5.0.101, then the Infiniband NIC is assigned 10.10.0.101 (with the ``ib_nic_subnet`` being 10.10.0.0)

    .. note::  The IP is assigned to the interface **ib0** on target nodes only if the interface is present in **active** mode. If no such NIC interface is found, xCAT will list the status of the node object as failed.

**Assigning BMC IPs**

    When target nodes are discovered via SNMP or mapping files (that is, ``discovery_mechanism`` is set to snmp or mapping in ``input/provision_config.yml``), the ``bmc_nic_subnet`` in ``input/provision_config.yml`` can be used to assign BMC IPs to iDRAC without user intervention. When PXE range and BMC subnet are provided, the iDRAC NICs will be assigned IPs with the same 3rd and 4th octets as the PXE NIC.

    * For example, on a target node, if the PXE NIC is assigned the IP address 10.5.0.101, then the iDRAC NIC is assigned 10.3.0.101 (with the ``ib_nic_subnet`` being 10.3.0.0).

**Using multiple versions of a given OS**

Omnia now supports deploying different versions of the same OS. With each run of ``provision.yml``, a new deployable OS image is created with a distinct type (rocky or RHEL) and version (8.0, 8.1, 8.2, 8.3, 8.4, 8.5, 8.6, 8.7) depending on the values provided in ``input/provision_config.yml``.

.. note::
    * While Omnia deploys the minimal version of the OS, the multiple version feature requires the full (DVD) version of Rocky OS.
    * The multiple OS feature is only available with Rocky 8.7 when xCAT 2.16.5 is in use. [Currently, Omnia uses 2.16.4]
=======
**Using multiple versions of a given OS**

Omnia now supports deploying different versions of the same OS. With each run of ``discovery_provision.yml``, a new deployable OS image is created with a distinct type:
>>>>>>> 86fa6f0d

    * Rocky: 8.6, 8.7, 8.8
    * RHEL: 8.6, 8.7, 8.8
    * Ubuntu: 20.04, 22.04

depending on the values provided in ``input/software_config.json``.

<<<<<<< HEAD
    Omnia now supports DHCP routing via the control plane. To enable routing, update the ``primary_dns`` and ``secondary_dns`` in ``input/provision_config.yml`` with the appropriate IPs (hostnames are currently not supported). This configuration allows Internet connectivity to cluster nodes which are not directly connected to the Internet (that is, only PXE network is configured).

**Disk partitioning**

    Omnia now allows for customization of disk partitions applied to remote servers. The disk partition ``desired_capacity`` has to be provided in MB. Valid ``mount_point`` values accepted for disk partition are ``/home``, ``/var``, ``/tmp``, ``/usr``, ``swap``. Default partition size provided for ``/boot`` is 1024MB, ``/boot/efi`` is 256MB, and the remaining space goes to ``/`` partition.  Values are accepted in the form of JSON list, such as:
=======
.. note::  While Omnia deploys the minimal version of the OS, the multiple version feature requires that the Rocky full (DVD) version of the OS be provided.

**Disk partitioning**

    Omnia now allows for customization of disk partitions applied to remote servers. The disk partition ``desired_capacity`` has to be provided in MB. Valid ``mount_point`` values accepted for disk partition are  ``/var``, ``/tmp``, ``/usr``, ``swap``. The default partition size provided for RHEL/Rocky is /boot: 1024MB, /boot/efi: 256MB and remaining space to / partition. Default partition size provided for Ubuntu is /boot: 2148MB, /boot/efi: 1124MB and remaining space to / partition. Values are accepted in the form of JSON list such as:
>>>>>>> 86fa6f0d

    ::

        disk_partition:
            - { mount_point: "/var", desired_capacity: "102400" }
            - { mount_point: "swap", desired_capacity: "10240" }



Running the provision tool
++++++++++++++++++++++++++++

To deploy the Omnia provision tool, ensure that ``input/provision_config.yml``, ``input/network_spec.yml``, and ``input/provision_config_credentials.yml`` are updated and then run::

    ansible-playbook discovery_provision.yml


``discovery_provision.yml`` runs in three stages that can be called individually:

.. caution:: Always execute ``discovery_provision.yml`` within the ``omnia`` directory. That is, always change directories (``cd omnia``) to the path where the playbook resides before running the playbook.


**Preparing the control plane**

    * Installs required tool packages.
    * Verifies and updates firewall settings.
    * Installs xCAT.
    * Configures Omnia databases basis ``input/network_spec.yml``.
    * Creates empty inventory files in the control plane at ``/opt/omnia/omnia_inventory/``. These inventory files will be filled with information of compute node service tag post provisioning based on type of CPUs and GPUs they have. The inventory files are:

        * ``compute_cpu_amd``
        * ``compute_cpu_intel``
        * ``compute_gpu_amd``
        * ``compute_gpu_nvidia``
        * ``compute_servicetag_ip``

    .. note::

        * Service tags will only be written into the inventory files after the nodes are successfully PXE booted post provisioning.
        * For a node's service tag to list in an inventory file, two conditions must be met:

            * Node status must be "booted" in DB.
            * Node's service tag information is present in DB.
        * Nodes are not removed from the inventory files even if they are physically disconnected. Ensure to run the `delete node playbook <../deletenode.html#delete-provisioned-node>`_ to remove the node.
        * To regenerate an inventory file, use the playbook ``omnia/utils/inventory_tagging.yml``.


    ::

        cd prepare_cp
        ansible-playbook prepare_cp.yml

**Discovering the nodes**

    * Discovers all target servers.

    * PostgreSQL database is set up with all relevant cluster information such as MAC IDs, hostname, admin IP, BMC IPs etc.

    * Configures the control plane with NTP services for cluster  node synchronization.


    To call this playbook individually, run::

        cd discovery
        ansible-playbook discovery.yml

**Provisioning the nodes**

    * The intended operating system and version is provisioned on the primary disk partition on the nodes. If a BOSS Controller card is available on the target node, the operating system is provisioned on the boss controller disks.

    To call this playbook individually, run::

        cd provision
        ansible-playbook discovery_provision.yml

----
After successfully running ``discovery_provision.yml``, go to `Building Clusters <../BuildingClusters/index.html>`_ to setup Slurm, Kubernetes, NFS, BeeGFS and Authentication.
----

.. note::

    * Ansible playbooks by default run concurrently on 5 nodes. To change this, update the ``forks`` value in ``ansible.cfg`` present in the respective playbook directory.

    * While the ``admin_nic`` on cluster nodes is configured by Omnia to be static, the public NIC IP address should be configured by user.

<<<<<<< HEAD
    * If the target nodes were discovered using switch-based, mapping, or snmpwalk mechanisms, manually PXE boot the target servers after the ``provision.yml`` playbook is executed. This lists the target node as **booted** in the `nodeinfo table <ViewingDB.html>`_.

    * If the cluster does not have access to the internet, AppStream will not function.  To provide internet access through the control plane (via the PXE network NIC), update ``primary_dns`` and ``secondary_dns`` in ``provision_config.yml`` and run ``provision.yml``
=======
    * If the target nodes were discovered using switch-based or mapping mechanisms, manually PXE boot the target servers after the ``discovery_provision.yml`` playbook is executed and the target node lists as **booted** `in the nodeinfo table <ViewingDB.html>`_.
>>>>>>> 86fa6f0d

    * All ports required for xCAT to run will be opened (For a complete list, check out the `Security Configuration Guide <../../SecurityConfigGuide/ProductSubsystemSecurity.html#firewall-settings>`_).

    * After running ``discovery_provision.yml``, the file ``input/provision_config_credentials.yml`` will be encrypted. To edit the file, use the command: ``ansible-vault edit provision_config.yml --vault-password-file .provision_vault_key``

    * Post execution of ``discovery_provision.yml``, IPs/hostnames cannot be re-assigned by changing the mapping file. However, the addition of new nodes is supported as explained `here <../addinganewnode.html>`_.

    * Default Python is installed during provisioning on Ubuntu cluster nodes. For Ubuntu 22.04, Python 3.10 is installed. For Ubuntu 20.04, Python 3.8 is installed.

.. caution::

    * Once xCAT is installed, restart your SSH session to the control plane to ensure that the newly set up environment variables come into effect. If the new environment variables still do not come into effect, enable manually using: ::

             source /etc/profile.d/xcat.sh

    * To avoid breaking the passwordless SSH channel on the control plane, do not run ``ssh-keygen`` commands post execution of ``discovery_provision.yml`` to create a new key.
    * Do not delete the following directories:
        - ``/root/xcat``
        - ``/root/xcat-dbback``
        - ``/docker-registry``
        - ``/opt/omnia``
        - ``/var/log/omnia``
    * On subsequent runs of ``discovery_provision.yml``, if users are unable to log into the server, refresh the ssh key manually and retry. ::

        ssh-keygen -R <node IP>

    * If a subsequent run of ``discovery_provision.yml`` fails, the ``input/provision_config.yml`` file will be unencrypted.

To create a node inventory in ``/opt/omnia``, `click here <../PostProvisionScript.html>`_.<|MERGE_RESOLUTION|>--- conflicted
+++ resolved
@@ -1,11 +1,7 @@
 Provisioning the cluster
 --------------------------
 
-<<<<<<< HEAD
-Edit the ``input/provision_config.yml`` file to update the required variables. For the list of all required variables or parameters, see `Discovery Mechanisms <DiscoveryMechanisms/index.html>`_.
-=======
 Edit the ``input/provision_config.yml``, ``input/provision_config.yml``, and ``input/network_spec.yml`` files to update the required variables. A list of the variables required is available by `discovery mechanism <DiscoveryMechanisms/index.html>`_.
->>>>>>> 86fa6f0d
 
     .. note:: The first PXE device on target nodes should be the designated active NIC for PXE booting.
 
@@ -14,63 +10,9 @@
 Optional configurations managed by the provision tool
 +++++++++++++++++++++++++++++++++++++++++++++++++++++
 
-<<<<<<< HEAD
-**Installing CUDA**
-
-    **Using the provision tool**
-
-        * If ``cuda_toolkit_path`` is provided  in ``input/provision_config.yml`` and NVIDIA GPUs are available on the target nodes, CUDA packages will be deployed post provisioning without user intervention.
-
-    **Using the Accelerator playbook**
-
-        * CUDA can also be installed using `accelerator.yml <../../Roles/Accelerator/index.html>`_ after provisioning the servers (assuming the provision tool did not install CUDA packages).
-
-    .. note::
-        * The CUDA package can be downloaded from `here <https://developer.nvidia.com/cuda-downloads>`_.
-        * CUDA installation requires an additional reboot. Although Omnia manages this process, users should anticipate a brief wait for the target nodes to fully initialize when CUDA is installed through the provision tool.
-
-
-**Installing OFED**
-
-    **Using the provision tool**
-
-        * If ``mlnx_ofed_path`` is provided  in ``input/provision_config.yml`` and Mellanox NICs are available on the target nodes, OFED packages will be deployed post provisioning without user intervention.
-
-        .. note:: When leveraging the provision tool to install OFED, Omnia prevents the following packages from being upgraded: dapl* ibacm infiniband* libmlx* librdma* opensm* ibutils* perftest* openmpi by appending ``exclude=dapl* ibacm infiniband* libmlx* librdma* opensm* ibutils* perftest* openmpi`` to ``/etc/yum.conf``. For more information on this, `click here <https://xcat-docs.readthedocs.io/en/stable/advanced/networks/infiniband/mlnxofed_ib_known_issue.html>`_.
-
-    **Using the Network playbook**
-
-        * OFED can also be installed using `network.yml <../../Roles/Network/index.html>`_ after provisioning the servers (Assuming the provision tool did not install OFED packages).
-
-        .. note:: The OFED package can be downloaded from `here <https://network.nvidia.com/products/infiniband-drivers/linux/mlnx_ofed/>`_ .
-
-**Assigning infiniband IPs**
-
-
-    When ``ib_nic_subnet`` is provided in ``input/provision_config.yml``, the infiniband NIC on target nodes are assigned IPv4 addresses within the subnet without user intervention. When PXE range and Infiniband subnet are provided, the infiniband NICs will be assigned IPs with the same 3rd and 4th octets as the PXE NIC.
-
-    * For example, on a target node, if the PXE NIC is assigned the IP address 10.5.0.101, then the Infiniband NIC is assigned 10.10.0.101 (with the ``ib_nic_subnet`` being 10.10.0.0)
-
-    .. note::  The IP is assigned to the interface **ib0** on target nodes only if the interface is present in **active** mode. If no such NIC interface is found, xCAT will list the status of the node object as failed.
-
-**Assigning BMC IPs**
-
-    When target nodes are discovered via SNMP or mapping files (that is, ``discovery_mechanism`` is set to snmp or mapping in ``input/provision_config.yml``), the ``bmc_nic_subnet`` in ``input/provision_config.yml`` can be used to assign BMC IPs to iDRAC without user intervention. When PXE range and BMC subnet are provided, the iDRAC NICs will be assigned IPs with the same 3rd and 4th octets as the PXE NIC.
-
-    * For example, on a target node, if the PXE NIC is assigned the IP address 10.5.0.101, then the iDRAC NIC is assigned 10.3.0.101 (with the ``ib_nic_subnet`` being 10.3.0.0).
-
-**Using multiple versions of a given OS**
-
-Omnia now supports deploying different versions of the same OS. With each run of ``provision.yml``, a new deployable OS image is created with a distinct type (rocky or RHEL) and version (8.0, 8.1, 8.2, 8.3, 8.4, 8.5, 8.6, 8.7) depending on the values provided in ``input/provision_config.yml``.
-
-.. note::
-    * While Omnia deploys the minimal version of the OS, the multiple version feature requires the full (DVD) version of Rocky OS.
-    * The multiple OS feature is only available with Rocky 8.7 when xCAT 2.16.5 is in use. [Currently, Omnia uses 2.16.4]
-=======
 **Using multiple versions of a given OS**
 
 Omnia now supports deploying different versions of the same OS. With each run of ``discovery_provision.yml``, a new deployable OS image is created with a distinct type:
->>>>>>> 86fa6f0d
 
     * Rocky: 8.6, 8.7, 8.8
     * RHEL: 8.6, 8.7, 8.8
@@ -78,19 +20,11 @@
 
 depending on the values provided in ``input/software_config.json``.
 
-<<<<<<< HEAD
-    Omnia now supports DHCP routing via the control plane. To enable routing, update the ``primary_dns`` and ``secondary_dns`` in ``input/provision_config.yml`` with the appropriate IPs (hostnames are currently not supported). This configuration allows Internet connectivity to cluster nodes which are not directly connected to the Internet (that is, only PXE network is configured).
-
-**Disk partitioning**
-
-    Omnia now allows for customization of disk partitions applied to remote servers. The disk partition ``desired_capacity`` has to be provided in MB. Valid ``mount_point`` values accepted for disk partition are ``/home``, ``/var``, ``/tmp``, ``/usr``, ``swap``. Default partition size provided for ``/boot`` is 1024MB, ``/boot/efi`` is 256MB, and the remaining space goes to ``/`` partition.  Values are accepted in the form of JSON list, such as:
-=======
 .. note::  While Omnia deploys the minimal version of the OS, the multiple version feature requires that the Rocky full (DVD) version of the OS be provided.
 
 **Disk partitioning**
 
     Omnia now allows for customization of disk partitions applied to remote servers. The disk partition ``desired_capacity`` has to be provided in MB. Valid ``mount_point`` values accepted for disk partition are  ``/var``, ``/tmp``, ``/usr``, ``swap``. The default partition size provided for RHEL/Rocky is /boot: 1024MB, /boot/efi: 256MB and remaining space to / partition. Default partition size provided for Ubuntu is /boot: 2148MB, /boot/efi: 1124MB and remaining space to / partition. Values are accepted in the form of JSON list such as:
->>>>>>> 86fa6f0d
 
     ::
 
@@ -176,15 +110,9 @@
 
     * While the ``admin_nic`` on cluster nodes is configured by Omnia to be static, the public NIC IP address should be configured by user.
 
-<<<<<<< HEAD
-    * If the target nodes were discovered using switch-based, mapping, or snmpwalk mechanisms, manually PXE boot the target servers after the ``provision.yml`` playbook is executed. This lists the target node as **booted** in the `nodeinfo table <ViewingDB.html>`_.
+    * If the target nodes were discovered using switch-based or mapping mechanisms, manually PXE boot the target servers after the ``discovery_provision.yml`` playbook is executed and the target node lists as **booted** `in the nodeinfo table <ViewingDB.html>`_.
 
-    * If the cluster does not have access to the internet, AppStream will not function.  To provide internet access through the control plane (via the PXE network NIC), update ``primary_dns`` and ``secondary_dns`` in ``provision_config.yml`` and run ``provision.yml``
-=======
-    * If the target nodes were discovered using switch-based or mapping mechanisms, manually PXE boot the target servers after the ``discovery_provision.yml`` playbook is executed and the target node lists as **booted** `in the nodeinfo table <ViewingDB.html>`_.
->>>>>>> 86fa6f0d
-
-    * All ports required for xCAT to run will be opened (For a complete list, check out the `Security Configuration Guide <../../SecurityConfigGuide/ProductSubsystemSecurity.html#firewall-settings>`_).
+    * All ports required for xCAT to run will be opened (For a complete list, check out the `Security Configuration Document <../../SecurityConfigGuide/ProductSubsystemSecurity.html#firewall-settings>`_).
 
     * After running ``discovery_provision.yml``, the file ``input/provision_config_credentials.yml`` will be encrypted. To edit the file, use the command: ``ansible-vault edit provision_config.yml --vault-password-file .provision_vault_key``
 
