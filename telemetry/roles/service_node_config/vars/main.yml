#  Copyright 2025 Dell Inc. or its subsidiaries. All Rights Reserved.
#
#  Licensed under the Apache License, Version 2.0 (the "License");
#  you may not use this file except in compliance with the License.
#  You may obtain a copy of the License at
#
#      http://www.apache.org/licenses/LICENSE-2.0
#
#  Unless required by applicable law or agreed to in writing, software
#  distributed under the License is distributed on an "AS IS" BASIS,
#  WITHOUT WARRANTIES OR CONDITIONS OF ANY KIND, either express or implied.
#  See the License for the specific language governing permissions and
#  limitations under the License.
---





# Usage: create_podman_secrets.yml
mysql_root_password: "mysql_root_password"
mysql_user_password: "mysql_user_password"
mysql_user: "mysql_user"
mysql_secrets:
  - { name: "{{ mysql_root_password }}", value: "{{ hostvars['localhost']['mysqldb_root_password'] }}" }
  - { name: "{{ mysql_user_password }}", value: "{{ hostvars['localhost']['mysqldb_password'] }}" }
  - { name: "{{ mysql_user }}", value: "{{ hostvars['localhost']['mysqldb_user'] }}" }

# Usage: create_podman_volume.yml
dir_permissions_755: "0755"
oim_shared_path: "{{ hostvars['localhost']['oim_shared_path'] }}"
omnia_nfs_share: "{{ oim_shared_path }}/omnia"
telemetry_data_dir: "{{ omnia_nfs_share }}/service_nodes/{{ hostvars[inventory_hostname]['service_tag'] }}/telemetry"
telemetry_log_dir: "{{ omnia_nfs_share }}/service_nodes/{{ hostvars[inventory_hostname]['service_tag'] }}/log/telemetry"
idrac_telemetry_dir: "{{ telemetry_data_dir }}/idrac_telemetry"

# mysql
mysql_data_dir: "{{ idrac_telemetry_dir }}/mysqldb"
mysql_log_dir: "{{ telemetry_log_dir }}/mysqldb"
mysqldb_podman_volumes:
  - { name: "mysqldb_data", path: "{{ mysql_data_dir }}" }
  - { name: "mysqldb_log", path: "{{ mysql_log_dir }}" }

# activemq
activemq_log_dir: "{{ telemetry_log_dir }}/activemq"
activemq_podman_volumes:
  - { name: "activemq_log", path: "{{ activemq_log_dir }}" }

# idrac_telemetry_receiver
idrac_telemetry_receiver_log_dir: "{{ telemetry_log_dir }}/idrac_telemetry_receiver"
idrac_telemetry_receiver_podman_volumes:
  - { name: "idrac_telemetry_receiver_log", path: "{{ idrac_telemetry_receiver_log_dir }}" }

# prometheus
prometheus_log_dir: "{{ telemetry_log_dir }}/prometheus"
prometheus_data_dir: "{{ telemetry_data_dir }}/prometheus/prometheus_data"
prometheus_podman_volumes:
  - { name: "prometheus_data", path: "{{ prometheus_data_dir }}" }
  - { name: "prometheus_log", path: "{{ prometheus_log_dir }}" }

# Usage: pcs_deployment.yml
<<<<<<< HEAD
oim_idrac_telemetry_dir: "{{ oim_shared_path }}/telemetry/idrac_telemetry"
telemetry_pcs_group: "omnia_telemetry"
monitor_interval: "30s"
monitor_timeout: "60s"
start_interval: "0s"
start_timeout: "20s"
stop_interval: "0s"
stop_timeout: "60s"

####################################
# MySQL Container Configuration
####################################
mysql_docker_image: "docker.io/library/mysql:8.0"
mysql_container_name: "mysqldb"
mysql_database: "idrac_telemetrydb"
mysql_entry_script: "/usr/local/bin/mysqldb_init.sh"

mysql_run_opts: >-
  --restart=no
  --network=host
  --secret {{ mysql_root_password }},type=env,target=MYSQL_ROOT_PASSWORD
  --secret {{ mysql_user }},type=env,target=MYSQL_USER
  --secret {{ mysql_user_password }},type=env,target=MYSQL_PASSWORD
  --env "MYSQL_DATABASE={{ mysql_database }}"
  --volume mysqldb_data:/var/lib/mysql
  --volume mysqldb_log:/var/log/mysql
  --volume "{{ oim_idrac_telemetry_dir }}/mysqldb_init.sh:{{ mysql_entry_script }}"
  --entrypoint {{ mysql_entry_script }}
  --detach

####################################
# ActiveMQ Container Configuration
####################################
activemq_container_name: "activemq"
activemq_image: "docker.io/rmohr/activemq:5.14.3"
activemq_run_opts: >-
  --network=host
  --volume activemq_log:/opt/activemq/data
  --detach
  --name {{ activemq_container_name }}

####################################
# iDRAC Telemetry Receiver Container
####################################
idrac_telemetry_receiver_container_name: "idrac_telemetry_receiver"
idrac_telemetry_receiver_go_image: "docker.io/library/golang:1.17"
oim_idrac_telemetry_receiver_dir_path: "{{ oim_idrac_telemetry_dir }}/idrac_telemetry_receiver"
oim_idrac_telemetry_reference_path: "{{ idrac_telemetry_receiver_dir_path }}/iDRAC-Telemetry-Reference-Tools"
idrac_telemetry_receiver_entry_script: "/usr/local/bin/idrac_telemetry_receiver_init.sh"

idrac_telemetry_receiver_env:
  MESSAGEBUS_HOST: "127.0.0.1"
  MESSAGEBUS_PORT: "61613"
  CONFIGUI_HTTP_PORT: "3000"
  MYSQL_DATABASE: "{{ mysql_database }}"
  MYSQL_HOST: "127.0.0.1"
  MYSQL_HOST_PORT: "{{ mysql_port }}"
  HTTP_PROXY: ""
  HTTPS_PROXY: ""

idrac_telemetry_receiver_run_opts: >-
  --network=host
  --secret {{ mysql_user }},type=env,target=MYSQL_USER
  --secret {{ mysql_user_password }},type=env,target=MYSQL_PASSWORD
  --volume {{ oim_idrac_telemetry_reference_path }}:/go/src/github.com/telemetry-reference-tools
  --volume {{ oim_idrac_telemetry_dir }}/idrac_telemetry_receiver_init.sh:{{ idrac_telemetry_receiver_entry_script }}
  --workdir=/go/src/github.com/telemetry-reference-tools
  {% for key, value in idrac_telemetry_receiver_env.items() %}
  --env {{ key }}={{ value }}
  {% endfor %}
  --entrypoint {{ idrac_telemetry_receiver_entry_script }}
  --detach

####################################
# Prometheus Container
####################################

prometheus_dir: "{{ telemetry_data_dir }}/prometheus"
prometheus_container_name: "prometheus"
prometheus_image: "docker.io/prom/prometheus:v2.43.0"
prometheus_env:
 PROMETHEUS_DB: "poweredge_telemetry_metrics"
 node.name: "127.0.0.1"
prometheus_run_opts: >-
  --network=host
  {% for key, value in prometheus_env.items() %}
  --env {{ key }}={{ value }}
  {% endfor %}
  --volume "{{ prometheus_dir }}/prometheus.yml:/config/prometheus.yml"
  --volume prometheus_data:/prometheus
  --volume prometheus_log:/prometheus/log
  --detach


####################################
# Prometheus Pump Container
####################################
prometheus_pump_entry_script: "/opt/omnia/telemetry/prometheus_pump/prometheus_pump.sh"
oim_prometheus_pump_dir: "{{ oim_telemetry_dir_path }}/prometheus_pump"
prometheus_pump_receiver_env:
 MESSAGEBUS_HOST: "localhost"
 MESSAGEBUS_PORT: "61613"
 PROMETHEUSDB_SERVER: "prometheus"
prometheus_pump_image: "docker.io/library/golang:1.17"
prometheus_pump_run_opts: >-
  --network=host
  {% for key, value in prometheus_pump_receiver_env.items() %}
  --env {{ key }}={{ value }}
  {% endfor %}
  --volume {{ idrac_telemetry_reference_path }}:/go/src/github.com/telemetry-reference-tools
  --volume {{ oim_prometheus_pump_dir }}:/opt/omnia/telemetry/prometheus_pump
  -w /go/src/github.com/telemetry-reference-tools
  --entrypoint {{ prometheus_pump_entry_script }}
  --detach
=======
service_node_base_dir: "/opt/omnia/service_nodes"
file_permissions: '0755'
>>>>>>> 0a5cbaad
<|MERGE_RESOLUTION|>--- conflicted
+++ resolved
@@ -13,9 +13,8 @@
 #  limitations under the License.
 ---
 
-
-
-
+service_node_base_dir: "/opt/omnia/service_nodes"
+file_permissions: '0755'
 
 # Usage: create_podman_secrets.yml
 mysql_root_password: "mysql_root_password"
@@ -59,7 +58,7 @@
   - { name: "prometheus_log", path: "{{ prometheus_log_dir }}" }
 
 # Usage: pcs_deployment.yml
-<<<<<<< HEAD
+
 oim_idrac_telemetry_dir: "{{ oim_shared_path }}/telemetry/idrac_telemetry"
 telemetry_pcs_group: "omnia_telemetry"
 monitor_interval: "30s"
@@ -153,7 +152,6 @@
   --volume prometheus_log:/prometheus/log
   --detach
 
-
 ####################################
 # Prometheus Pump Container
 ####################################
@@ -173,8 +171,4 @@
   --volume {{ oim_prometheus_pump_dir }}:/opt/omnia/telemetry/prometheus_pump
   -w /go/src/github.com/telemetry-reference-tools
   --entrypoint {{ prometheus_pump_entry_script }}
-  --detach
-=======
-service_node_base_dir: "/opt/omnia/service_nodes"
-file_permissions: '0755'
->>>>>>> 0a5cbaad
+  --detach