# Copyright 2022 Dell Inc. or its subsidiaries. All Rights Reserved.
#
# Licensed under the Apache License, Version 2.0 (the "License");
# you may not use this file except in compliance with the License.
# You may obtain a copy of the License at
#
#     http://www.apache.org/licenses/LICENSE-2.0
#
# Unless required by applicable law or agreed to in writing, software
# distributed under the License is distributed on an "AS IS" BASIS,
# WITHOUT WARRANTIES OR CONDITIONS OF ANY KIND, either express or implied.
# See the License for the specific language governing permissions and
# limitations under the License.
---

- name: Validate BMC group data file exists
  ansible.builtin.stat:
    path: "{{ bmc_group_data_filename }}"
  register: bmc_group_data_stat

- name: Fail if BMC group data file does not exist
  ansible.builtin.fail:
    msg: "{{ bmc_group_data_file_not_found_msg }}"
  when: not bmc_group_data_stat.stat.exists

- name: Read BMC group data
  ansible.builtin.set_fact:
    bmc_group_data: "{{ lookup('file', bmc_group_data_filename).splitlines() }}"

- name: Validate BMC group data headers
  ansible.builtin.fail:
    msg: "{{ bmc_group_data_invalid_msg }}'"
  when: bmc_group_data[0] != bmc_group_data_headers

- name: Extract headers
  ansible.builtin.set_fact:
    bmc_headers: "{{ bmc_group_data[0].split(',') }}"

- name: Parse BMC group data CSV into list of dicts
  ansible.builtin.set_fact:
    bmc_dict_list: "{{ bmc_dict_list | default([]) + [dict(bmc_headers | zip(item.split(',')) | list)] }}"
  loop: "{{ bmc_group_data[1:] }}"

- name: Validate each BMC_IP in bmc_dict_list
  ansible.builtin.fail:
<<<<<<< HEAD
    msg: "{{ bmc_group_data_invalid_ip_msg }} : {{ item.BMC_IP }}"
  when: item.BMC_IP is not match('^\\d{1,3}(\\.\\d{1,3}){3}$')
  loop: "{{ bmc_dict_list }}"

- name: Extract BMC_IP values for federated telemetry
  when: hostvars['localhost']['federated_idrac_telemetry_collection']
  block:
    - name: Group compute node BMC_IPs by service node
      ansible.builtin.set_fact:
        sn_bmc_ips: >-
          {{
            dict(
              bmc_dict_list
              | selectattr('PARENT', 'truthy')
              | groupby('PARENT')
              | map('first')
              | zip(
                  bmc_dict_list
                  | selectattr('PARENT', 'truthy')
                  | groupby('PARENT')
                  | map('last')
                  | map('map', attribute='BMC_IP')
                  | map('list')
                )
            )
          }}

    - name: Group service_nodes BMC_IPs
      ansible.builtin.set_fact:
        oim_bmc_ips: >-
          {{
            bmc_dict_list
            | selectattr('PARENT', 'falsy')
            | map(attribute='BMC_IP')
            | list
          }}

    - name: Combine all BMC IP groups
      ansible.builtin.set_fact:
        bmc_ips: >-
          {{
            sn_bmc_ips | combine({ 'oim': oim_bmc_ips })
          }}

- name: Extract all unique BMC_IP values
  ansible.builtin.set_fact:
    bmc_ips: >-
      {{
        {
          'oim': bmc_dict_list
                 | map(attribute='BMC_IP')
                 | unique
                 | list
        }
      }}
  when: not hostvars['localhost']['federated_idrac_telemetry_collection']
=======
    msg: "{{ bmc_group_data_invalid_ip_msg }} : {{ item }}"
  when: item is not match('^\\d{1,3}(\\.\\d{1,3}){3}$')
  loop: "{{ bmc_ips }}"

- name: Validate BMC reachability
  update_bmc_group_entry:
    csv_path: "{{ bmc_group_data_filename }}"
    bmc_username: "{{ hostvars['localhost']['bmc_username'] }}"
    bmc_password: "{{ hostvars['localhost']['bmc_password'] }}"
    verify_bmc: true
  register: bmc_result

- name: Show verified BMC entries
  when: bmc_result.verified_bmc | length > 0
  ansible.builtin.debug:
    msg: "BMC entries valid for IPs: {{ bmc_result.verified_bmc | join(', ') }}."

- name: Show Redfish Disabled Warning
  when: bmc_result.redfish_disabled | length > 0
  ansible.builtin.debug:
    msg: "{{ redfish_disabled_msg | replace('\n', ' ') }}"

- name: Show Invalid BMC Credentials
  when: bmc_result.invalid_creds | length > 0
  ansible.builtin.debug:
    msg: "{{ invalid_creds_msg | replace('\n', ' ') }}"

- name: Show Unreachable BMC IPs
  when: bmc_result.unreachable_bmc | length > 0
  ansible.builtin.debug:
    msg: "{{ unreachable_bmc_msg | replace('\n', ' ') }}"

- name: Warning for user to fix BMC issues
  when: >
    (bmc_result.redfish_disabled | length > 0) or
    (bmc_result.invalid_creds | length > 0) or
    (bmc_result.unreachable_bmc | length > 0)
  ansible.builtin.fail:
    msg: "{{ invalid_bmc_fail_msg | replace('\n', ' ') }}"
>>>>>>> c01f74c9
<|MERGE_RESOLUTION|>--- conflicted
+++ resolved
@@ -43,10 +43,45 @@
 
 - name: Validate each BMC_IP in bmc_dict_list
   ansible.builtin.fail:
-<<<<<<< HEAD
     msg: "{{ bmc_group_data_invalid_ip_msg }} : {{ item.BMC_IP }}"
   when: item.BMC_IP is not match('^\\d{1,3}(\\.\\d{1,3}){3}$')
   loop: "{{ bmc_dict_list }}"
+
+- name: Validate BMC reachability
+  update_bmc_group_entry:
+    csv_path: "{{ bmc_group_data_filename }}"
+    bmc_username: "{{ hostvars['localhost']['bmc_username'] }}"
+    bmc_password: "{{ hostvars['localhost']['bmc_password'] }}"
+    verify_bmc: true
+  register: bmc_result
+
+- name: Show verified BMC entries
+  when: bmc_result.verified_bmc | length > 0
+  ansible.builtin.debug:
+    msg: "BMC entries valid for IPs: {{ bmc_result.verified_bmc | join(', ') }}."
+
+- name: Show Redfish Disabled Warning
+  when: bmc_result.redfish_disabled | length > 0
+  ansible.builtin.debug:
+    msg: "{{ redfish_disabled_msg | replace('\n', ' ') }}"
+
+- name: Show Invalid BMC Credentials
+  when: bmc_result.invalid_creds | length > 0
+  ansible.builtin.debug:
+    msg: "{{ invalid_creds_msg | replace('\n', ' ') }}"
+
+- name: Show Unreachable BMC IPs
+  when: bmc_result.unreachable_bmc | length > 0
+  ansible.builtin.debug:
+    msg: "{{ unreachable_bmc_msg | replace('\n', ' ') }}"
+
+- name: Warning for user to fix BMC issues
+  when: >
+    (bmc_result.redfish_disabled | length > 0) or
+    (bmc_result.invalid_creds | length > 0) or
+    (bmc_result.unreachable_bmc | length > 0)
+  ansible.builtin.fail:
+    msg: "{{ invalid_bmc_fail_msg | replace('\n', ' ') }}"
 
 - name: Extract BMC_IP values for federated telemetry
   when: hostvars['localhost']['federated_idrac_telemetry_collection']
@@ -99,45 +134,4 @@
                  | list
         }
       }}
-  when: not hostvars['localhost']['federated_idrac_telemetry_collection']
-=======
-    msg: "{{ bmc_group_data_invalid_ip_msg }} : {{ item }}"
-  when: item is not match('^\\d{1,3}(\\.\\d{1,3}){3}$')
-  loop: "{{ bmc_ips }}"
-
-- name: Validate BMC reachability
-  update_bmc_group_entry:
-    csv_path: "{{ bmc_group_data_filename }}"
-    bmc_username: "{{ hostvars['localhost']['bmc_username'] }}"
-    bmc_password: "{{ hostvars['localhost']['bmc_password'] }}"
-    verify_bmc: true
-  register: bmc_result
-
-- name: Show verified BMC entries
-  when: bmc_result.verified_bmc | length > 0
-  ansible.builtin.debug:
-    msg: "BMC entries valid for IPs: {{ bmc_result.verified_bmc | join(', ') }}."
-
-- name: Show Redfish Disabled Warning
-  when: bmc_result.redfish_disabled | length > 0
-  ansible.builtin.debug:
-    msg: "{{ redfish_disabled_msg | replace('\n', ' ') }}"
-
-- name: Show Invalid BMC Credentials
-  when: bmc_result.invalid_creds | length > 0
-  ansible.builtin.debug:
-    msg: "{{ invalid_creds_msg | replace('\n', ' ') }}"
-
-- name: Show Unreachable BMC IPs
-  when: bmc_result.unreachable_bmc | length > 0
-  ansible.builtin.debug:
-    msg: "{{ unreachable_bmc_msg | replace('\n', ' ') }}"
-
-- name: Warning for user to fix BMC issues
-  when: >
-    (bmc_result.redfish_disabled | length > 0) or
-    (bmc_result.invalid_creds | length > 0) or
-    (bmc_result.unreachable_bmc | length > 0)
-  ansible.builtin.fail:
-    msg: "{{ invalid_bmc_fail_msg | replace('\n', ' ') }}"
->>>>>>> c01f74c9
+  when: not hostvars['localhost']['federated_idrac_telemetry_collection']