--- conflicted
+++ resolved
@@ -10,7 +10,6 @@
 ## How to Contribute to Omnia
 Contributions to Omnia are made through [Pull Requests (PRs)](https://help.github.com/en/github/collaborating-with-issues-and-pull-requests/about-pull-requests). To make a pull request against Omnia, use the following steps:
 
-<<<<<<< HEAD
 1. **Create an issue:** [Create an issue](https://help.github.com/en/github/managing-your-work-on-github/creating-an-issue) and describe what you are trying to solve. It does not matter whether it is a new feature, a bug fix, or an improvement. All pull requests need to be associated to an issue. When creating an issue, be sure to use the appropriate issue template (bug fix or feature request) and complete all of the required fields. If your issue does not fit in either a bug fix or feature request, then create a blank issue and be sure to including the following information:
    * **Problem description:** Describe what you believe needs to be addressed
    * **Problem location:** In which file and at what line does this issue occur?
@@ -19,81 +18,30 @@
 3. **Issue branch:** [Create a new branch](https://help.github.com/en/desktop/contributing-to-projects/creating-a-branch-for-your-work) on your fork of the repository. All contributions should be branched from `devel`. Use `git checkout devel; git checkout -b <new-branch-name>` to create the new branch.
    * **Branch name:** The branch name should be based on the issue you are addressing. Use the following pattern to create your new branch name: issue-number, e.g., issue-1023.
 4. **Commit changes to the issue branch:** It is important to commit your changes to the issue branch. Commit messages should be descriptive of the changes being made.
+   * **Signing your commits:** All commits to Omnia need to be signed with the [Developer Certificate of Origin (DCO)](https://developercertificate.org/) in order to certify that the contributor has permission to contribute the code. In order to sign commits, use either the `--signoff` or `-s` option to `git commit`:
+   ```
+   git commit --signoff
+   git commit -s
+   ```
+   Make sure you have your user name and e-mail set. The `--signoff | -s` option will use the configured user name and e-mail, so it is important to configure it before the first time you commit. Check the following references:
+
+      * [Setting up your github user name](https://help.github.com/articles/setting-your-username-in-git/)
+      * [Setting up your e-mail address](https://help.github.com/articles/setting-your-commit-email-address-in-git/)
+   
 5. **Push the changes to your personal repo:** To be able to create a pull request, push the changes to origin: `git push origin <new-branch-name>`. Here I assume that `origin` is your personal repo, e.g., `lwilson/omnia.git`.
 6. **Create a pull request:** [Create a pull request](https://help.github.com/en/github/collaborating-with-issues-and-pull-requests/creating-a-pull-request) with a title following this format Issue ###: Description (_i.e., Issue 1023: Reformat testutils_). It is important that you do a good job with the description to make the job of the code reviewer easier. A good description not only reduces review time, but also reduces the probability of a misunderstanding with the pull request.
    * **Important:** When preparing a pull request it is important to stay up-to-date with the project repository. We recommend that you rebase against the upstream repo _frequently_. To do this, use the following commands:
-=======
-1. **Create an issue:** [Create an issue](https://help.github.com/en/github/managing-your-work-on-github/creating-an-issue) and describe what you are trying to solve. It does not matter whether it is a new feature, a bug fix, or an improvement. All pull requests need to be associated to an issue.
-2. **Create a personal fork:** All work on Omnia should be done in a [fork of the repository](https://help.github.com/en/github/getting-started-with-github/fork-a-repo). Only the maintiners are allowed to commit directly to the project repository.
-3. **Issue branch:** [Create a new branch](https://help.github.com/en/desktop/contributing-to-projects/creating-a-branch-for-your-work) on your fork of the repository. All contributions should be branched from `devel`. Use `git checkout devel; git checkout -b <new-branch-name>` to create the new branch.
-   * **Branch name:** The branch name should be based on the issue you are addressing. Use the following pattern to create your new branch name: issue-number, e.g., issue-1023.
-4. **Commit changes to the issue branch: ** It is important to commit your changes to the issue branch. Commit messages should be descriptive of the changes being made.
-5. **Push the changes to your personal repo:** To be able to create a pull request, push the changes to origin: `git push origin <new-branch-name>`. Here I assume that `origin` is your personal repo, e.g., `lwilson/omnia.git`.
-6. **Create a pull request:** [Create a pull request](https://help.github.com/en/github/collaborating-with-issues-and-pull-requests/creating-a-pull-request) with a title following this format Issue ###: Description (_i.e., Issue 1023: Reformat testutils_). It is important that you do a good job with the description to make the job of the code reviewer easier. A good description not only reduces review time, but also reduces the probability of a misunderstanding with the pull request.
-
-   When preparing a pull request it is important to stay up-to-date with the project repository. We recommend that you rebase against the upstream repo _frequently_. To do this, use the following commands:
->>>>>>> 44b68681
    ```
    git pull --rebase upstream master #upstream is dellhpc/omnia
    git push --force origin <pr-branch-name> #origin is your fork of the repository (e.g., <github_user_name>/omnia.git)
    ```
-<<<<<<< HEAD
    * **PR Description:** Be sure to fully describe the pull request. Ideally, your PR description will contain:
       1. A description of the main point (_e.g., why was this PR made?_),
       2. Linking text to the related issue (_e.g., This PR closes issue #<issue_number>_),
       3. How the changes solves the problem, and
       4. How to verify that the changes work correctly.
    
-=======
->>>>>>> 44b68681
 ### Omnia Branches and Contribution Flow
 The diagram below describes the contribution flow. Omnia has two lifetime branches: `devel` and `master`. The `master` branch is reserved for releases and their associated tags. The `devel` branch is where all development work occurs. The `devel` branch is also the default branch for the project.
 
-![Omnia Branch Flowchart](docs/images/omnia-branch-structure.png "Flowchart of Omnia branches")
-
-<<<<<<< HEAD
-=======
-
-## Creating an Issue
-When creating an issue, there are two important parts: title and description. The title should be succinct, but give a good idea of what the issue is about. Try to add all important keywords to make it clear to the reader. For example, if the issue is about changing the log level of some messages in the segment store, then instead of saying "Log level" say "Change log level in the segment store". The suggested way includes both the goal where in the code we are supposed to do it.
-
-For the description, there three parts:
-
-* *Problem description:* Describe what it is that we need to change. If it is a bug, describe the observed symptoms. If it is a new feature, describe it is supposed to be with as much detail as possible.
-
-* *Problem location:* This part refers to where in the code we are supposed to make changes. For example, if it is bug in the client, then in this part say at least "Client". If you know more about it, then please add it. For example, if you that there is an issue with SegmentOutputStreamImpl, say it in this part.
-
-* *Suggestion for an improvement:* This section is designed to let you give a suggestion for how to fix the bug described in the Problem description or how to implement the feature described in that same section. Please make an effort to separate between problem statement (Problem Description section) and solution (Suggestion for an improvement).
-
-We next discuss how to create a pull request.
-
-## Creating a Pull Request
-When creating a pull request, there are also two important parts: title and description. The title can be the same as the one of the issue, but it must be prefixed with the issue number, e.g.:
-```
-Issue 724: Change log level in the segment store
-```
-The description has four parts:
-
-* __Changelog description*:__ This section should be the two or three main points about this PR. A detailed description should be left for the What the code does section. The two or three points here should be used by a committer for the merge log.
-* __Purpose of the change:__ Say whether this closes an issue or perhaps is a subtask of an issue. This section should link the PR to at least one issue.
-* __What the code does:__ Use this section to freely describe the changes in this PR. Make sure to give as much detail as possible to help a reviewer to do a better job understanding your changes.
-* __How to verify it:__ For most of the PRs, the answer here will be trivial: the build must pass, system tests must pass, visual inspection, etc. This section becomes more important when the way to reproduce the issue the PR is resolving is non-trivial, like running some specific command or workload generator.
->>>>>>> 44b68681
-
-## Signing Your Commits
-We require that developers sign off their commits to certify that they have permission to contribute the code in a pull request. This way of certifying is commonly known as the [Developer Certificate of Origin (DCO)](https://developercertificate.org/). We encourage all contributors to read the DCO text before signing a commit and making contributions.
-
-To make sure that pull requests have all commits signed off, we use the [Probot DCO plugin](https://probot.github.io/apps/dco/).
-
-### Signing off a commit
-To sign your commit, use either `--signoff` or `-s` with the commit command:
-```
-git commit --signoff
-git commit -s
-```
-
-Make sure you have your user name and e-mail set. The `--signoff | -s` option will use the configured user name and e-mail, so it is important to configure it before the first time you commit. Check the following references:
-
-[Setting up your github user name](https://help.github.com/articles/setting-your-username-in-git/)
-
-[Setting up your e-mail address](https://help.github.com/articles/setting-your-commit-email-address-in-git/)+![Omnia Branch Flowchart](docs/images/omnia-branch-structure.png "Flowchart of Omnia branches")