# Copyright 2024 Dell Inc. or its subsidiaries. All Rights Reserved.
#
#  Licensed under the Apache License, Version 2.0 (the "License");
#  you may not use this file except in compliance with the License.
#  You may obtain a copy of the License at
#
#      http://www.apache.org/licenses/LICENSE-2.0
#
#  Unless required by applicable law or agreed to in writing, software
#  distributed under the License is distributed on an "AS IS" BASIS,
#  WITHOUT WARRANTIES OR CONDITIONS OF ANY KIND, either express or implied.
#  See the License for the specific language governing permissions and
#  limitations under the License.

---

# Usage: main.yml
images_directory_path: "{{ oim_shared_path }}/omnia/images"
read_write_mode: "0644"
container_tag: "latest"
container_tar_file: "omnia_images.tar"
kubespray_tag: "v2.28.0"
squid_tag: "6.6-24.04_beta"
pulp_tag: "3.80"
<<<<<<< HEAD

=======
mysql_tag: "9.3.0"
golang_tag: "1.24"
prometheus_tag: "v3.4.1"
activemq_tag: "5.15.9"
grafana_image_tag: "12.0.1"
loki_image_tag: "3.5.1"
promtail_image_tag: "3.5.1"
>>>>>>> fd8554db
container_images:
  - "omnia_core:{{ container_tag }}"
  - "omnia_pcs:{{ container_tag }}"
  - "omnia_provision:{{ container_tag }}"
  - "docker.io/pulp/pulp:{{ pulp_tag }}"<|MERGE_RESOLUTION|>--- conflicted
+++ resolved
@@ -22,9 +22,6 @@
 kubespray_tag: "v2.28.0"
 squid_tag: "6.6-24.04_beta"
 pulp_tag: "3.80"
-<<<<<<< HEAD
-
-=======
 mysql_tag: "9.3.0"
 golang_tag: "1.24"
 prometheus_tag: "v3.4.1"
@@ -32,7 +29,6 @@
 grafana_image_tag: "12.0.1"
 loki_image_tag: "3.5.1"
 promtail_image_tag: "3.5.1"
->>>>>>> fd8554db
 container_images:
   - "omnia_core:{{ container_tag }}"
   - "omnia_pcs:{{ container_tag }}"
