--- conflicted
+++ resolved
@@ -20,13 +20,9 @@
 container_tag: "latest"
 container_tar_file: "omnia_images.tar"
 kubespray_tag: "v2.27.0"
-<<<<<<< HEAD
 squid_tag: 6.6-24.04_beta
 pulp_tag: 3.80
-=======
-squid_tag: "6.6-24.04_beta"
-pulp_tag: "3.80"
->>>>>>> e408f08e
+
 container_images:
   - "omnia_core:{{ container_tag }}"
   - "omnia_pcs:{{ container_tag }}"
