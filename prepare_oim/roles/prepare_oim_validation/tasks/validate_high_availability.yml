# Copyright 2025 Dell Inc. or its subsidiaries. All Rights Reserved.
#
#  Licensed under the Apache License, Version 2.0 (the "License");
#  you may not use this file except in compliance with the License.
#  You may obtain a copy of the License at
#
#      http://www.apache.org/licenses/LICENSE-2.0
#
#  Unless required by applicable law or agreed to in writing, software
#  distributed under the License is distributed on an "AS IS" BASIS,
#  WITHOUT WARRANTIES OR CONDITIONS OF ANY KIND, either express or implied.
#  See the License for the specific language governing permissions and
#  limitations under the License.

---

- name: Include metadata vars
  ansible.builtin.include_vars: "{{ omnia_metadata_file }}"
  register: include_metadata
  no_log: true

- name: Include high_availability_config.yml
  block:
    - name: Include high_availability_config.yml
      ansible.builtin.include_vars: "{{ high_availability_config_path }}"
      register: high_availability_config
      tags: init
  rescue:
    - name: Failed to include high_availability_config.yml
      ansible.builtin.fail:
        msg: "{{ high_availability_config_syntax_fail_msg }} Error: {{ high_availability_config.message }}"

- name: Parse high_availability_config data
  ansible.builtin.set_fact:
    oim_ha_data: "{{ high_availability_config | default({}) | combine({item.key: item.value}) }}"
  with_dict: "{{ oim_ha }}"

- name: Set high_availability_status
  ansible.builtin.set_fact:
    enable_oim_ha: "{{ high_availability_config.ansible_facts.oim_ha.enable_oim_ha | default(false) }}"
    enable_service_ha: "{{ high_availability_config.ansible_facts.service_node_ha.enable_service_ha | default(false) }}"

- name: Register NFS Check
  ansible.builtin.set_fact:
    nfs_used: "{{ omnia_share_option == 'NFS' }}"

- name: Fail if HA is enabled but external NFS is not configured
  when: >
    (enable_oim_ha or enable_service_ha) and
    (not nfs_used or (nfs_type | default('') != 'external'))
  ansible.builtin.fail:
<<<<<<< HEAD
    msg: "{{ nfs_not_configured }}"
=======
    msg: >-
      {{ nfs_not_configured if not nfs_used else ha_nfs_error_msg }}
>>>>>>> 31320da3

- name: Set vip_status
  ansible.builtin.set_fact:
    vip_status: >-
      {{
        oim_ha_data.ansible_facts.oim_ha.admin_virtual_ip_address is defined and
        oim_ha_data.ansible_facts.oim_ha.admin_virtual_ip_address | length > 1 | default(false)
      }}<|MERGE_RESOLUTION|>--- conflicted
+++ resolved
@@ -49,12 +49,8 @@
     (enable_oim_ha or enable_service_ha) and
     (not nfs_used or (nfs_type | default('') != 'external'))
   ansible.builtin.fail:
-<<<<<<< HEAD
-    msg: "{{ nfs_not_configured }}"
-=======
     msg: >-
       {{ nfs_not_configured if not nfs_used else ha_nfs_error_msg }}
->>>>>>> 31320da3
 
 - name: Set vip_status
   ansible.builtin.set_fact:
