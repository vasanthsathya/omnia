# Copyright 2025 Dell Inc. or its subsidiaries. All Rights Reserved.
#
#  Licensed under the Apache License, Version 2.0 (the "License");
#  you may not use this file except in compliance with the License.
#  You may obtain a copy of the License at
#
#      http://www.apache.org/licenses/LICENSE-2.0
#
#  Unless required by applicable law or agreed to in writing, software
#  distributed under the License is distributed on an "AS IS" BASIS,
#  WITHOUT WARRANTIES OR CONDITIONS OF ANY KIND, either express or implied.
#  See the License for the specific language governing permissions and
#  limitations under the License.

---

- name: Create PCS directories
  ansible.builtin.file:
    path: "{{ item.path }}"
    state: directory
    mode: "{{ item.mode }}"
  loop: "{{ pcs_directories }}"

- name: Create pcs-start.sh, Quadlet file, and corosync.conf at PCS NFS share
  ansible.builtin.template:
    src: "{{ item.template }}"
    dest: "{{ item.dest }}"
    mode: "{{ item.mode }}"
  loop: "{{ pcs_startup_file }}"

- name: Check if {{ pcs_container_name }} container is running # noqa: name[template]
  containers.podman.podman_container_info:
    name: "{{ pcs_container_name }}"
  register: pcs_container_info
  failed_when: false

- name: Pull PCS image
  containers.podman.podman_image:
    name: "localhost/{{ pcs_image_name }}"
    tag: "{{ pcs_image_tag }}"
    state: present
  register: image_pull_result

- name: Fail if the PCS image pull fails
  ansible.builtin.fail:
    msg: "{{ pcs_image_pull_fail_msg }}"
  when: image_pull_result.failed

- name: Verify if PCS image exists
  containers.podman.podman_image_info:
    name: "{{ pcs_image_name }}:{{ pcs_image_tag }}"
  register: image_facts

- name: Fail if the PCS image is not found
  ansible.builtin.fail:
    msg: "{{ pcs_image_not_found_msg }}"
  when: not image_facts.images

- name: Remove the PCS resource finished file if it exists
  ansible.builtin.file:
    path: "{{ pcs_start_shared_finished }}"
    state: absent

- name: Deploy PCS container and check deployment status
  block:
    - name: Deploy the PCS container
      containers.podman.podman_container:
        name: "{{ pcs_container_name }}"
        image: "localhost/{{ pcs_image_name }}:{{ pcs_image_tag }}"
        state: present
        privileged: true
        network_mode: host
        volumes: "{{ pcs_volumes }}"
        cap_add:
          - AUDIT_WRITE
        restart_policy: always

    - name: Start the PCS container
      containers.podman.podman_container:
        name: "{{ pcs_container_name }}"
        state: started

    - name: Check if PCS container is running after deployment
      containers.podman.podman_container_info:
        name: "{{ pcs_container_name }}"
      register: pcs_container_status

    - name: Notify user of PCS container deployment status
      ansible.builtin.debug:
        msg: "{{ pcs_container_success_msg }}"
      when:
        - pcs_container_status.containers | length > 0
        - pcs_container_status.containers[0].State.Status == 'running'

  rescue:
    - name: PCS container deployment failed
      ansible.builtin.fail:
        msg: "{{ pcs_container_failure_msg }}"

- name: Reload systemd daemon
  ansible.builtin.systemd:
    daemon_reload: true

- name: Start omnia_pcs service
  ansible.builtin.systemd:
    name: omnia_pcs
<<<<<<< HEAD
    state: started

- name: Validate pcs-start script completed and the created PCS resources are started
  block:
    - name: Wait for pcs-start.sh execution to complete
      ansible.builtin.wait_for:
        path: "{{ pcs_start_shared_finished }}"
        state: present
        timeout: "{{ wait_time_pcs_start }}"
        msg: "{{ pcs_start_failed_msg }}"
      register: wait_result

    - name: Add kubespray_name to pcs-resources if k8s_support is defined
      set_fact:
        pcs_resources: "{{ pcs_resources + [kubespray_name] }}"
      when: hostvars['localhost']['k8s_support']
      
    - name: Parse PCS resources for any that are not started
      ansible.builtin.shell: |
          cat {{ pcs_start_shared_finished }} | grep "Stopped\|FAILED"
      register: improper_resources
      ignore_errors: true

    - name: Fail if PCS any resource is stopped or failed
      ansible.builtin.fail:
        msg: 
          - "PCS resource(s) in an improper state: {{ improper_resources.stdout_lines}}"
          - "{{ pcs_failed_resource_msg }}"
      when: improper_resources.stdout_lines | default([]) | length > 0

    - name: Parse all created PCS resources
      ansible.builtin.shell: |
        cat {{ pcs_start_shared_finished }} | awk '{print $1}'
      register: resources
      ignore_errors: true

    - name: Check if all pcs-start.sh resources were created
      set_fact:
        missing_resources: "{{ missing_resources | default([]) + [item] }}"
      loop: "{{ pcs_resources }}"
      when: item not in resources.stdout_lines

    - name: Fail if any resources are missing
      ansible.builtin.fail:
        msg: 
          - "PCS resource(s) are missing: {{ missing_resources }}"
          - "{{ pcs_failed_resource_msg }}"
      when: missing_resources | default([]) | length > 0
=======
    state: started
>>>>>>> 174ee02a
<|MERGE_RESOLUTION|>--- conflicted
+++ resolved
@@ -104,7 +104,6 @@
 - name: Start omnia_pcs service
   ansible.builtin.systemd:
     name: omnia_pcs
-<<<<<<< HEAD
     state: started
 
 - name: Validate pcs-start script completed and the created PCS resources are started
@@ -152,7 +151,4 @@
         msg: 
           - "PCS resource(s) are missing: {{ missing_resources }}"
           - "{{ pcs_failed_resource_msg }}"
-      when: missing_resources | default([]) | length > 0
-=======
-    state: started
->>>>>>> 174ee02a
+      when: missing_resources | default([]) | length > 0