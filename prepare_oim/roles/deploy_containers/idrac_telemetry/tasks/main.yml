--- conflicted
+++ resolved
@@ -23,10 +23,6 @@
 - name: Deploy idrac containers when idrac_telemetry_support is true
   when: hostvars['localhost']['idrac_telemetry_support']
   block:
-<<<<<<< HEAD
-    - name: Deploy mysql container
-      ansible.builtin.include_tasks: deploy_mysql_container.yml
-=======
     - name: Deploy MySQL container
       ansible.builtin.include_tasks: deploy_mysql_container.yml
 
@@ -34,5 +30,4 @@
       ansible.builtin.include_tasks: deploy_activemq_container.yml
 
     - name: Deploy iDRAC Telemetry Receiver container
-      ansible.builtin.include_tasks: deploy_idrac_telemetry_receiver_container.yml
->>>>>>> 033ff376
+      ansible.builtin.include_tasks: deploy_idrac_telemetry_receiver_container.yml