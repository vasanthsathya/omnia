--- conflicted
+++ resolved
@@ -64,14 +64,12 @@
   - "http"
   - "https"
 
-<<<<<<< HEAD
 internal_nfs_services:
   - nfs
   - rpc-bind
-=======
+
 squid_firewall_ports:
   - "{{ squid_proxy_port }}/tcp"
->>>>>>> 5bf302e2
 
 # Usage:
 prepare_oim_completion_msg: |
