--- conflicted
+++ resolved
@@ -146,7 +146,6 @@
             logger.info(f"failed_packages: {failed_packages}")
 
             software_dict[software] = tasks
-<<<<<<< HEAD
  
         software_dict=transform_package_dict(software_dict)
         local_config, url_result = parse_repo_urls(local_repo_config_path , version_variables)
@@ -154,13 +153,6 @@
             module.fail_json(f"{local_config} is not reachable or invalid, please check and provide correct URL")
  
         module.exit_json(changed=False, software_dict=software_dict  , local_config=local_config)
-=======
-
-        software_dict = transform_package_dict(software_dict)
-        local_config = parse_repo_urls(local_repo_config_path, version_variables)
-
-        module.exit_json(changed=False, software_dict=software_dict, local_config=local_config)
->>>>>>> 1e6dcbaf
         logger.info(f"Package processing completed: {software_dict}")
 
     except Exception as e:
