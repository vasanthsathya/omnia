--- conflicted
+++ resolved
@@ -118,11 +118,7 @@
     else:
         return False
 
-<<<<<<< HEAD
-def filter_roles(groups_data, roles_data, layer):
-=======
 def filter_roles(roles_data, layer):
->>>>>>> 0fdb9ad3
     """Filter the roles based on the layer and the roles data."""
 
     if layer == "first":
@@ -178,18 +174,10 @@
                 grp_bmc_check = False if grp_switch_check else grp_bmc_check
                 switch_check = switch_check or grp_switch_check
                 bmc_check = bmc_check or grp_bmc_check
-<<<<<<< HEAD
-=======
-
->>>>>>> 0fdb9ad3
                 roles_groups_data[role] = {}
                 roles_groups_data[role][group] = groups_data[group]
                 groups_roles_info[group]['switch_status'] = grp_switch_check
                 groups_roles_info[group]['bmc_static_status'] = grp_bmc_check
-<<<<<<< HEAD
-=======
-
->>>>>>> 0fdb9ad3
             else:
                 raise ValueError(
                     f"Group '{group}' doesn't exist in roles_config.yml Groups dict"
@@ -234,13 +222,8 @@
         layer = module.params["layer"]
         roles = {role.pop('name'): role for role in roles_list}
         validate_roles(roles, layer, module)
-<<<<<<< HEAD
-        need_bmc, need_switch, roles_groups_data, groups_roles_info \
-            = roles_groups_mapping(groups, roles, layer)
-=======
         need_bmc, need_switch, roles_groups_data, groups_roles_info = \
             roles_groups_mapping(groups, roles, layer)
->>>>>>> 0fdb9ad3
         module.exit_json(
             changed=False,
             roles_data=roles,
@@ -248,11 +231,7 @@
             groups_roles_info=groups_roles_info,
             roles_groups_data=roles_groups_data,
             bmc_static_status=need_bmc,
-<<<<<<< HEAD
-            switch_status=need_switch
-=======
             switch_status=need_switch,
->>>>>>> 0fdb9ad3
         )
     except ValueError as e:
         module.fail_json(msg=str(e))
