--- conflicted
+++ resolved
@@ -185,7 +185,6 @@
     table.add_row(["Overall Status", overall_status, ""])
     return table.get_string()
 
-<<<<<<< HEAD
 def generate_software_status_table(status_dict):
     table = PrettyTable()
     table.field_names = ["Name", "Status"]
@@ -193,9 +192,6 @@
         table.add_row([name, str(status).lower()])
     return table.get_string()
 
-
-=======
->>>>>>> 10bf8c86
 def main():
     """
     Executes a list of tasks in parallel using multiple worker processes.
@@ -210,13 +206,9 @@
         csv_file_path (str): The path to a CSV file that may be needed for processing some tasks.
         repo_store_path (str): The path to the repository where task-related files are stored.
         software (list): A list of software names.
-        user_json_file (str): The path to the JSON file containing user data.
-<<<<<<< HEAD
-        show_softwares_status" (bool): Whether to display the software status; optional, defaults to False.  
-        "overall_status_dict" (dict): A dictionary containing overall software status information; optional, defaults to an empty dictionary.
-
-=======
->>>>>>> 10bf8c86
+        user_json_file (str): The path to the JSON file containing use
+        show_softwares_status (bool): Whether to display the software status; optional, defaults to False.  
+        overall_status_dict (dict): A dictionary containing overall software status information; optional, defaults to an empty dictionary.
     Returns:
         tuple: A tuple containing:
             - overall_status (str): The overall status of task execution ("SUCCESS", "FAILED", "PARTIAL", "TIMEOUT").
@@ -235,12 +227,9 @@
         "repo_store_path": {"type": "str", "required": False, "default": DEFAULT_REPO_STORE_PATH},
         "software": {"type": "list", "elements": "str", "required": True},
         "user_json_file": {"type": "str", "required": False, "default": USER_JSON_FILE_DEFAULT},
-<<<<<<< HEAD
         "show_softwares_status": {"type": "bool", "required": False, "default": False},
-        "overall_status_dict": {"type": "dict", "required": False, "default": {}}
-=======
+        "overall_status_dict": {"type": "dict", "required": False, "default": {}},
         "local_repo_config_path": {"type": "str", "required": True}
->>>>>>> 10bf8c86
     }
     module = AnsibleModule(argument_spec=module_args, supports_check_mode=True)
     tasks = module.params["tasks"]
@@ -253,13 +242,10 @@
     repo_store_path = module.params["repo_store_path"]
     software = module.params["software"]
     user_json_file = module.params["user_json_file"]
-<<<<<<< HEAD
     show_softwares_status = module.params["show_softwares_status"]
     overall_status_dict = module.params['overall_status_dict']
-
-=======
     local_repo_config_path = module.params["local_repo_config_path"]
->>>>>>> 10bf8c86
+
     # Initialize standard logger.
     slogger = setup_standard_logger(slog_file)
     result = {"changed": False, "task_results": []}
@@ -270,7 +256,6 @@
     slogger.info(f"Task list: {tasks}")
     slogger.info(f"Number of threads: {nthreads}")
     slogger.info(f"Timeout: {timeout}")
-<<<<<<< HEAD
     slogger.info(f"overall_status_dict: {overall_status_dict}")
     slogger.info(f"show_softwares_status: {show_softwares_status}")
 
@@ -280,8 +265,6 @@
         status_table = generate_software_status_table(module.params['overall_status_dict'])
         module.exit_json(changed=False, msg=status_table)
 
-=======
->>>>>>> 10bf8c86
     try:
         user_data = load_json(user_json_file)
         cluster_os_type = user_data['cluster_os_type']
