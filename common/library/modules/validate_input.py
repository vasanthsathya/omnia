# Copyright 2025 Dell Inc. or its subsidiaries. All Rights Reserved.
#
# Licensed under the Apache License, Version 2.0 (the "License");
# you may not use this file except in compliance with the License.
# You may obtain a copy of the License at
#
#     http://www.apache.org/licenses/LICENSE-2.0
#
# Unless required by applicable law or agreed to in writing, software
# distributed under the License is distributed on an "AS IS" BASIS,
# WITHOUT WARRANTIES OR CONDITIONS OF ANY KIND, either express or implied.
# See the License for the specific language governing permissions and
# limitations under the License.

#!/usr/bin/python

"""
This module is used to validate input data.

It provides functions for verifying and validating input data, and also includes
functions for fetching and validating data.

Functions:
    validate_input
    get_data
    verify
"""

import logging
import os

# pylint: disable=no-name-in-module,E0401
import ansible.module_utils.input_validation.common_utils.data_fetch as get
import ansible.module_utils.input_validation.common_utils.data_validation as validate
import ansible.module_utils.input_validation.common_utils.data_verification as verify
from ansible.module_utils.basic import AnsibleModule
from ansible.module_utils.input_validation.common_utils import config
from ansible.module_utils.input_validation.common_utils import en_us_validation_msg

def createlogger(project_name, tag_name=None):
    """
    Creates a logger object for the given project name and tag name.

    Args:
        project_name (str): The name of the project.
        tag_name (str, optional): The name of the tag. Defaults to None.

    Returns:
        logging.Logger: The logger object.
    """
    if tag_name:
        log_filename = f"{tag_name}_validation_omnia_{project_name}.log"
    else:
        log_filename = f"validation_omnia_{project_name}.log"

    log_file_path = os.path.join(config.INPUT_VALIDATOR_LOG_PATH, log_filename)
    logging.basicConfig(
        filename=log_file_path,
        format="%(asctime)s %(message)s",
        filemode="w"
    )
    logger = logging.getLogger(tag_name if tag_name else project_name)
    logger.setLevel(logging.DEBUG)
    return logger

def main():
    """
    The main function that runs the input validation.

    This function initializes the logger, verifies the existence of the specified directory,
    retrieves the list of JSON and YAML files, and sets up the schema and input data dictionaries.

    It then runs the validation for each file based on the specified tag names.
    The validation includes schema validation (L1) and logic validation (L2).

    The function also handles exceptions and logs the validation status.

    Parameters:
        None

    Returns:
        None

    Raises:
        FileNotFoundError: If the specified directory or schema file does not exist.
        ValueError: If there is a value error.
        Exception: If there is an unexpected error.
    """
    module_args = dict(
        omnia_base_dir=dict(type="str", required=True),
        project_name=dict(type="str", required=True),
        tag_names=dict(type="str", required=True),
        files=dict(type="list", elements="str", required=False),
        module_utils_path=dict(type="str", required=False, default=None)
    )

    module = AnsibleModule(argument_spec=module_args, supports_check_mode=True)
    module_utils_base = module.params["module_utils_path"]
    omnia_base_dir = module.params["omnia_base_dir"]
    project_name = module.params["project_name"]
    tag_names = eval(module.params["tag_names"])
    single_files = module.params["files"]
    schema_base_file_path = os.path.join(module_utils_base,'input_validation','schema')
    directory_path = os.path.join(omnia_base_dir, project_name)
    input_file_inventory = config.input_file_inventory
    passwords_set = config.passwords_set
    extensions = config.extensions

    json_files_dic = {}
    yml_files_dic = {}
    schema_files_dic = {}
    validation_status = {}
    vstatus = []

    logger = createlogger(project_name)

    # Start validation execution
    logger.info(en_us_validation_msg.get_header())

    # Check if the specified directory exists
    if not verify.directory_exists(directory_path, module, logger):
        error_message = f"The directory {directory_path} does not exist."
        logger.info(error_message)
        raise FileNotFoundError(error_message)

    json_files = get.files_recursively(omnia_base_dir + "/" + project_name, extensions['json'])
    yml_files = get.files_recursively(omnia_base_dir + "/" + project_name, extensions['yml'])
    schema_files = get.files_recursively(schema_base_file_path, extensions['json'])

    for file_path in json_files:
        json_files_dic.update({get.file_name_from_path(file_path): file_path})
    for file_path in yml_files:
        yml_files_dic.update({get.file_name_from_path(file_path): file_path})
    for file_path in schema_files:
        schema_files_dic.update({get.file_name_from_path(file_path): file_path})

    if not json_files and not yml_files:
        error_message = f"yml and json files not found in directory: {directory_path}"
        logger.error(error_message)
        module.fail_json(msg=error_message)
        raise FileNotFoundError(error_message)

    # For each file from the tag names, run schema validation (L1) and logic validation (L2)
    project_data = {project_name: {"status": [], "tag": tag_names}}

    if len(single_files) > 0:
        for name in single_files:
            if not name:
                continue
            validation_status.update(project_data)
            fname = os.path.splitext(name)[0]
            schema_file_path = schema_base_file_path + "/" + fname + extensions['json']
            logger.info(f"schema_file_path: {schema_file_path}")
            input_file_path = None

            if not verify.file_exists(schema_file_path, module, logger):
                error_message = f"The file schema: {fname}.json does not exist in directory: \
                    {schema_base_file_path}."
                logger.info(error_message)
                module.fail_json(msg=error_message)
                raise FileNotFoundError(error_message)
            if name in json_files_dic.keys():
                input_file_path = json_files_dic[name]
            if name in yml_files_dic.keys():
                input_file_path = yml_files_dic[name]

            if input_file_path is None:
                error_message = f"file not found in directory: {omnia_base_dir}/{project_name}"
                logger.error(error_message)
                module.fail_json(msg=error_message)
                raise FileNotFoundError(error_message)

            # Validate the schema of the input file (L1)
            schema_status = validate.schema({
                "input_file_path": input_file_path,
                "schema_file_path": schema_file_path,
                "passwords_set": passwords_set,
                "omnia_base_dir": omnia_base_dir,
                "project_name": project_name,
                "logger": logger,
                "module": module,
            })
            # Append the validation status for the input file
            validation_status[project_name]["status"].append(
                {input_file_path: "Passed" if schema_status else "Failed"})
            if len(tag_names) == 0:
                validation_status[project_name]["tag"] = ['none']

            vstatus.append(schema_status)
    # Run L1 and L2 validation if user included a tag and extra var files.
    # Or user only had tags and no extra var files.
    if (len(tag_names) > 0 and "all" not in tag_names and len(single_files) > 0) or \
        (len(tag_names) > 0 and len(single_files) == 0):
        for tag_name in tag_names:
            if tag_name in input_file_inventory and input_file_inventory[tag_name]:
                for name in input_file_inventory[tag_name]:
                    validation_status.update(project_data)
                    fname, _ = os.path.splitext(name)

<<<<<<< HEAD
=======
                    # If there's a replacement rule for the current tag_name, apply it
                    if (tag_name in config.tag_file_replacements and
                            fname in config.tag_file_replacements[tag_name]):
                        fname = config.tag_file_replacements[tag_name][fname]

>>>>>>> 811f43f5
                    error_message = f"name:  {name}"
                    schema_file_path = schema_base_file_path + "/" + fname + extensions['json']
                    input_file_path = None

                    if not verify.file_exists(schema_file_path, module, logger):
                        error_message = (
                            f"The file schema: {fname}.json does not exist "
                            f"in directory: {schema_base_file_path}."
                        )
                        logger.info(error_message)
                        module.fail_json(msg=error_message)
                        raise FileNotFoundError(error_message)

                    if name in json_files_dic.keys():
                        input_file_path = json_files_dic[name]
                    if name in yml_files_dic.keys():
                        input_file_path = yml_files_dic[name]

                    if input_file_path is None:
                        error_message = (
                            f"file not found in directory: {omnia_base_dir}/{project_name}"
                        )
                        logger.error(error_message)
                        module.fail_json(msg=error_message)
                        raise FileNotFoundError(error_message)

                    # Validate the schema of the input file (L1)
                    schema_status = validate.schema({
                                        "input_file_path": input_file_path,
                                        "schema_file_path": schema_file_path,
                                        "passwords_set": passwords_set,
                                        "omnia_base_dir": omnia_base_dir,
                                        "project_name": project_name,
                                        "logger": logger,
                                        "module": module,
                                    })

                    # Validate the logic of the input file (L2) if L1 is success
                    logic_status = (
                        validate.logic({
                                    "input_file_path": input_file_path,
                                    "module_utils_base": module_utils_base,
                                    "omnia_base_dir": omnia_base_dir,
                                    "project_name": project_name,
                                    "logger": logger,
                                    "module": module,
                                })
                    ) if schema_status else False

                    # Append the validation status for the input file
                    validation_status[project_name]["status"].append({input_file_path: "Passed" \
                        if (schema_status and logic_status) else "Failed"})

                    # vstatus contains boolean values.If False exists,
                    # that means validation failed and the module will result in failure
                    vstatus.append(schema_status)
                    vstatus.append(logic_status)

    if not validation_status:
        message = "No validation has been performed. \
            Please provide tags or include individual file names."
        module.fail_json(msg=message)
    validation_status[project_name]["status"].sort(key=lambda x: list(x.values())[0])

    logger.error(en_us_validation_msg.get_footer())

    log_file_name = os.path.join(config.INPUT_VALIDATOR_LOG_PATH,
                                 f"validation_omnia_{project_name}.log")

    # Ansible success/failure message
    if False in vstatus:
        generate_log_failure_message(log_file_name, project_name, validation_status, module)
    else:
        generate_log_success_message(log_file_name, validation_status, module)


def generate_log_failure_message(log_file_name, project_name, validation_status, module):
    """
    Generates a failure message for the log file.

    Args:
        log_file_name (str): The name of the log file.
        project_name (str): The name of the project.
        validation_status (dict): The validation status.
        module (AnsibleModule): The Ansible module.

    Returns:
        None
    """
    status = validation_status[project_name]['status']
    tag = validation_status[project_name]['tag']
    failed_files = [file for item in status for file, result in item.items() \
                    if result == 'Failed']
    passed_files = [file.split("/")[-1] for item in status for file, result in item.items() \
                    if result == 'Passed']
    message = (
        f"Input validation failed for: {failed_files} input configuration(s). \
            Validation passed for {passed_files}. "
        f"Tag(s) run: {tag}. Look at the logs for more details: \
            filename={log_file_name}"
        )
    module.fail_json(msg=message)


def generate_log_success_message(log_file_name, validation_status, module):
    """
    Generates a success message for the log file.

    Args:
        log_file_name (str): The name of the log file.
        project_name (str): The name of the project.
        validation_status (dict): The validation status.
        module (AnsibleModule): The Ansible module.

    Returns:
        None
    """
    message = f"Input validation completed for project: {validation_status} input configs. \
            Look at the logs for more details: filename={log_file_name}"
    module.exit_json(msg=message)


if __name__ == "__main__":
    main()<|MERGE_RESOLUTION|>--- conflicted
+++ resolved
@@ -197,14 +197,6 @@
                     validation_status.update(project_data)
                     fname, _ = os.path.splitext(name)
 
-<<<<<<< HEAD
-=======
-                    # If there's a replacement rule for the current tag_name, apply it
-                    if (tag_name in config.tag_file_replacements and
-                            fname in config.tag_file_replacements[tag_name]):
-                        fname = config.tag_file_replacements[tag_name][fname]
-
->>>>>>> 811f43f5
                     error_message = f"name:  {name}"
                     schema_file_path = schema_base_file_path + "/" + fname + extensions['json']
                     input_file_path = None
