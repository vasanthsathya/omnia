--- conflicted
+++ resolved
@@ -111,17 +111,8 @@
     return f"For OS type '{cluster_os_type}', the version must be {min_version}."
 def software_mandatory_fail_msg(software_name):
     return f"in software_config.json. Please add the corresponding field '{software_name}' to the JSON. Look at /examples/template_ubuntu_software_config.json for an example"
-<<<<<<< HEAD
-
 def json_file_mandatory(file_path):
      return f"is present in software_config.json. Please make sure that the corresponding JSON file is present at location '{file_path}'"
-
-=======
-def json_file_mandatory(file_path):
-     return f"is present in software_config.json. Please make sure that the corresponding JSON file is present at location '{file_path}'"
->>>>>>> 80c62185
-def os_type_fail_msg(os_type,os_name):
-    return f"The OS name mentioned in software_config.json {os_type} is different from the OIM OS {os_name}. Please cross verify"
 
 # network_spec.json
 range_ip_check_fail_msg = "Failed. IP range should be in valid format (Example: 192.168.1.1-192.168.1.254)"
