# Copyright 2025 Dell Inc. or its subsidiaries. All Rights Reserved.
#
# Licensed under the Apache License, Version 2.0 (the "License");
# you may not use this file except in compliance with the License.
# You may obtain a copy of the License at
#
#     http://www.apache.org/licenses/LICENSE-2.0
#
# Unless required by applicable law or agreed to in writing, software
# distributed under the License is distributed on an "AS IS" BASIS,
# WITHOUT WARRANTIES OR CONDITIONS OF ANY KIND, either express or implied.
# See the License for the specific language governing permissions and
# limitations under the License.

### All of these messages are used in logical_validation.py
"""
This module contains validation messages in English (US) for input validation.
These messages are used to provide user-friendly error messages during configuration validation.
"""

# roles_config.yml
<<<<<<< HEAD
max_number_of_roles_msg = "A max of 100 roles can be supported."
min_number_of_groups_msg = "At least 1 group is required."
min_number_of_roles_msg = "At least 1 role is required."
max_number_of_roles_per_group_msg = "Groups can support a maximum of 5 roles."
resource_mgr_id_msg = "The resource_mgr_id is mandatory if the group is mapped to kube_node or \
    slurm_node roles."
grp_exist_msg = "A valid group must be provided."
invalid_switch_ip_msg = "Please provide a valid switch IPv4 address (example: 10.5.0.1)."
grp_role_msg = "Please associate this group with a role."
parent_service_node_msg = "Group is associated with login, compiler_node, service_node, \
    kube_control_plane, slurm_control_plane role(s)."
parent_service_role_dne_msg = "A service_node role must be present when the parent is provided."
parent_service_role_msg = "A service_node role does not exist, the parent should be empty \
    for any group associated with worker or default roles."
bmc_static_range_invalid_msg = "Static range should be in the following format: \
    IPv4Start-IPv4End (example: 10.5.0.1-10.5.0.200)."
overlapping_static_range = "bmc_detail's static_range is overlapping with other static ranges."
duplicate_switch_ip_port_msg = "Please remove duplicate ports."
switch_details_incomplete_msg = "If providing switch details, please provide both the IP and \
    Ports fields."
switch_details_no_bmc_details_msg = "If switch details are provided then bmc_detail's \
    static_range must also be provided."
invalid_group_name_msg = "Groups must be defined in the form of grp<n> where n is 0-99."
invalid_location_id_msg = "location_id must follow the format SU-<n>.RACK-<n> where n is 0-99.\
     This input is case-sensitive. Please use uppercase letters only."
invalid_attributes_role_msg = "Please provide valid attributes for the role, both 'name' and \
    'groups' are mandatory."
no_groups_msg = "Outer Group object was probably not defined."
no_roles_msg = "Outer Role object was probably not defined."
invalid_switch_ports_msg = "Please provide any port ranges as start-end (example: 0-15,4:4,51-53)."
duplicate_group_name_msg = "Duplicate group names are not allowed."
empty_or_syntax_error_roles_config_msg = "File is either empty or contains syntax errors. File must contain valid YAML with 'Roles' and 'Groups' sections along with valid syntax. Check the file content and ensure proper YAML formatting."
duplicate_group_name_in_layers_msg = "The following groups are mapped to both frontend and compute layers, which is not allowed for group: [{0}] in frontend layer: [{1}] and compute layer: [{2}]"
SERVICE_NODE_ENTRY_MISSING_ROLES_CONFIG_MSG = "The role service_node defined in roles_config.yml," \
    " but service_node entry missing in sofware_config.json, " \
    "Please rerun local repo with service_node entry in software_config.json to deploy service nodes successfully"

# provision_config.yml
default_lease_time_fail_msg = "Please provide a valid default_lease_time."
timezone_fail_msg = "Unsupported Timezone. Please check the timezone.txt file for a list of \
    valid timezones."
enable_switch_based_fail_msg = "enable_switch_based must be set to either true or false."
language_fail_msg = "Only en-US language supported"
language_empty_msg = "Language setting cannot be empty"
nodename_chars_fail_msg = "node_name is empty or invalid in provision_config.yml. node_name should not contain _ or . or space or node- as it might result in issues with provisioning/authentication tools like FreeIPA."
public_nic_fail_msg = "public_nic is empty. Please provide a public_nic value."
pxe_mapping_file_path_fail_msg = "File path is invalid. Please ensure the file path specified in pxe_mapping_file_path exists and points to a valid file, not a directory."
pxe_mapping_file_ext_fail_msg = "File path is invalid. Please ensure that the file ends with .csv extension"
ntp_support_empty_msg = "The ntp_support must have a boolean value set to either true or false."
disk_partition_fail_msg = "Duplicate mount points found in disk_partition configuration"
cluster_os_fail_msg = "Cluster OS must be 'rhel' for RHEL Omnia Infrastructure Manager"
=======
MAX_NUMBER_OF_ROLES_MSG = "A max of 100 roles can be supported."
MIN_NUMBER_OF_GROUPS_MSG = "At least 1 group is required."
MIN_NUMBER_OF_ROLES_MSG = "At least 1 role is required."
MAX_NUMBER_OF_ROLES_PER_GROUP_MSG = "Groups can support a maximum of 5 roles."
RESOURCE_MGR_ID_MSG = ("The resource_mgr_id is mandatory if the group is mapped to "
                       "kube_node or slurm_node roles.")
GRP_EXIST_MSG = "A valid group must be provided."
INVALID_SWITCH_IP_MSG = "Please provide a valid switch IPv4 address (example: 10.5.0.1)."
GRP_ROLE_MSG = "Please associate this group with a role."
PARENT_SERVICE_NODE_MSG = ("Group is associated with login, compiler_node, service_node, "
                          "kube_control_plane, slurm_control_plane role(s).")
PARENT_SERVICE_ROLE_DNE_MSG = "A service_node role must be present when the parent is provided."
PARENT_SERVICE_ROLE_MSG = ("A service_node role does not exist, the parent should be empty "
                          "for any group associated with worker or default roles.")
BMC_STATIC_RANGE_INVALID_MSG = ("Static range should be in the following format: "
                               "IPv4Start-IPv4End (example: 10.5.0.1-10.5.0.200).")
OVERLAPPING_STATIC_RANGE = "bmc_detail's static_range is overlapping with other static ranges."
DUPLICATE_SWITCH_IP_PORT_MSG = "Please remove duplicate ports."

SWITCH_DETAILS_INCOMPLETE_MSG = ("If providing switch details, please provide both the IP "
                                 "and Ports fields.")
SWITCH_DETAILS_NO_BMC_DETAILS_MSG = ("If switch details are provided then bmc_detail's "
                                    "static_range must also be provided.")
INVALID_GROUP_NAME_MSG = "Groups must be defined in the form of grp<n> where n is 0-99."
INVALID_LOCATION_ID_MSG = ("location_id must follow the format SU-<n>.RACK-<n> where n is 0-99. "
                          "This input is case-sensitive. Please use uppercase letters only.")
INVALID_ATTRIBUTES_ROLE_MSG = ("Please provide valid attributes for the role, "
                              "both 'name' and 'groups' are mandatory.")
NO_GROUPS_MSG = "Outer Group object was probably not defined."
NO_ROLES_MSG = "Outer Role object was probably not defined."
INVALID_SWITCH_PORTS_MSG = "Please provide any port ranges as start-end (example: 0-15,4:4,51-53)."
DUPLICATE_GROUP_NAME_MSG = "Duplicate group names are not allowed."
EMPTY_OR_SYNTAX_ERROR_ROLES_CONFIG_MSG = ("File is either empty or contains syntax errors. "
                                         "File must contain valid YAML with 'Roles' and 'Groups' "
                                         "sections along with valid syntax. Check the file content "
                                         "and ensure proper YAML formatting.")
DUPLICATE_GROUP_NAME_IN_LAYERS_MSG = ("The following groups are mapped to both frontend and "
                                     "compute layers, which is not allowed for group: [{0}] in "
                                     "frontend layer: [{1}] and compute layer: [{2}]")
SERVICE_NODE_ENTRY_MISSING_ROLES_CONFIG_MSG = ("The role service_node defined in roles_config.yml,"
    " but service_node entry missing in sofware_config.json, "
    "Please rerun local repo with service_node entry in software_config.json "
    "to deploy service nodes successfully")

# provision_config.yml
DEFAULT_LEASE_TIME_FAIL_MSG = "Please provide a valid default_lease_time."
TIMEZONE_FAIL_MSG = ("Unsupported Timezone. Please check the timezone.txt file "
                    "for a list of valid timezones.")
ENABLE_SWITCH_BASED_FAIL_MSG = "enable_switch_based must be set to either true or false."
LANGUAGE_FAIL_MSG = "Only en-US language supported"
LANGUAGE_EMPTY_MSG = "Language setting cannot be empty"
NODENAME_CHARS_FAIL_MSG = ("node_name is empty or invalid in provision_config.yml. node_name "
                          "should not contain _ or . or space or node- as it might result in "
                          "issues with provisioning/authentication tools like FreeIPA.")
PUBLIC_NIC_FAIL_MSG = "public_nic is empty. Please provide a public_nic value."
PXE_MAPPING_FILE_PATH_FAIL_MSG = ("File path is invalid. Please ensure the file path specified in "
                                 "pxe_mapping_file_path exists and points to a valid file, "
                                 "not a directory.")
PXE_MAPPING_FILE_EXT_FAIL_MSG = ("File path is invalid. Please ensure that the file ends with "
                                 ".csv extension")
NTP_SUPPORT_EMPTY_MSG = "The ntp_support must have a boolean value set to either true or false."
DISK_PARTITION_FAIL_MSG = "Duplicate mount points found in disk_partition configuration"
CLUSTER_OS_FAIL_MSG = "Cluster OS must be 'rhel' for RHEL Omnia Infrastructure Manager"
>>>>>>> cce88948

# local_repo.yml
REPO_STORE_PATH_MSG = "Please provide a valid repo_store_path value."
OMNIA_REPO_URL_MSG = "Repo urls are empty. Please provide a url and corresponding key."
RHEL_OS_URL_MSG = "is empty. Please provide a rhel_os_url value."
UBUNTU_OS_URL_MSG = "ubuntu_os_url is empty. Please provide a ubuntu_os_url value."

# omnia_config.yml
<<<<<<< HEAD
invalid_password_msg = "Provided password is invalid. Password must meet the specified requirements: \
    should not be empty, must have a length of at least 8 characters, and should not contain the following characters: '-', '\', "'", or '"'"
k8s_cni_fail_msg = "k8s_cni is empty or invalid. k8s_cni must be set to either calico or flannel. "
pod_external_ip_range_fail_msg = "pod_external_ip_range value is either empty or invalid. Please \
    provide one of the following acceptable formats: '10.11.0.100-10.11.0.150' (range between start and end IP addresses) or '10.11.0.0/16' (CIDR notation)."
slurm_installation_type_fail_msg = "slurm_installation_type is empty or invalid. \
    slurm_installation_type_fail_msg must either be set to nfs_share or configless."
restart_slurm_services_fail_msg = "restart_slurm_services is empty or invalid. \
    restart_slurm_services must be set to either true or false."
k8s_service_addresses_fail_msg = "k8s_service_addresses are empty. Please provide k8s_service_addresses value."
k8s_pod_network_cidr_fail_msg = "k8s_pod_network_cidr is empty. Please provide a k8s_pod_network_cidr value."
intel_gaudi_fail_msg = "should not be false as intel_gaudi exists in software_config.json"
csi_driver_secret_fail_msg = "CSI Powerscale driver secret file path should not be empty."
csi_driver_values_fail_msg = "CSI Powerscale driver values file path should not be empty."
=======
INVALID_PASSWORD_MSG = ("Provided password is invalid. Password must meet the specified "
                       "requirements: should not be empty, must have a length of at least "
                       "8 characters, and should not contain the following characters: "
                       "'-', '\\', \"'\", or '\"'")
K8S_CNI_FAIL_MSG = "k8s_cni is empty or invalid. k8s_cni must be set to either calico or flannel. "
POD_EXTERNAL_IP_RANGE_FAIL_MSG = ("pod_external_ip_range value is either empty or invalid. Please "
                                 "provide one of the following acceptable formats: '10.11.0.100-"
                                 "10.11.0.150' (range between start and end IP addresses) or "
                                 "'10.11.0.0/16' (CIDR notation).")
SLURM_INSTALLATION_TYPE_FAIL_MSG = ("slurm_installation_type is empty or invalid. "
                                   "slurm_installation_type_fail_msg must either be set to "
                                   "nfs_share or configless.")
RESTART_SLURM_SERVICES_FAIL_MSG = ("restart_slurm_services is empty or invalid. "
                                  "restart_slurm_services must be set to either true or false.")
K8S_SERVICE_ADDRESSES_FAIL_MSG = ("k8s_service_addresses are empty. "
                                  "Please provide k8s_service_addresses value.")
K8S_POD_NETWORK_CIDR_FAIL_MSG = ("k8s_pod_network_cidr is empty. "
                                 "Please provide a k8s_pod_network_cidr value.")
INTEL_GAUDI_FAIL_MSG = "should not be false as intel_gaudi exists in software_config.json"
CSI_DRIVER_SECRET_FAIL_MSG = "CSI Powerscale driver secret file path should not be empty."
CSI_DRIVER_VALUES_FAIL_MSG = "CSI Powerscale driver values file path should not be empty."
>>>>>>> cce88948

# provision_config_credentials.yml
PROVISION_PASSWORD_FAIL_MSG = ("Incorrect provision_password format. Password must meet the  "
                              "specified requirements: should not be empty, must have a "
                              "length of at least 8 characters, and should not contain the "
                              "following characters: '-', '\\', \"'\", or '\"'")
POSTGRESDB_PASSWORD_FAIL_MSG = ("Failed. postgresdb_password should contain only alphanumeric "
                               "characters and minimum length 8")
def bmc_username_fail_msg(min_username_length, max_length):
    """Returns a formatted message indicating bmc_username_fail_msg."""
    return (f"bmc_username length must be between {min_username_length} and "
            f"{max_length} characters. Must not contain '-', '\\', \"'\", or '\"'")

BMC_PASSWORD_FAIL_MSG = ("Incorrect bmc_password format. Password must meet the specified "
                        "requirements: should not be empty, must have a length of at least "
                        "3 characters, and should not contain the following characters: "
                        "'-', '\\', \"'\", or '\"'")
DOCKER_PASSWORD_FAIL_MSG = "Docker password must not be empty."
SWITCH_SNMP3_USERNAME_EMPTY_MSG = ("enabled_switch_based is set to true, "
                                   "switch_snmp3_username must not be empty")
SWITCH_SNMP3_PASSWORD_EMPTY_MSG = ("enabled_switch_based is set to true, "
                                   "switch_snmp3_password must not be empty")
def switch_snmp3_username_fail_msg(min_username_length, max_length):
    """Returns a formatted message indicating switch_snmp3_username_fail_msg."""
    return (f"switch_snmp3_username length must be between {min_username_length} "
            f"and {max_length} characters. Must not contain '-', '\\', \"'\", or '\"'")
SWITCH_SNMP3_PASSWORD_FAIL_MSG = ("switch_snmp3_password must be at least 3 characters. "
                                 "Must not contain '-', '\\', \"'\", or '\"'")


# telemetry_config.yml
unsupported_idrac_telemetry_collection_type= "unsupported. 'prometheus' is the supported telemetry collection type."
def boolean_fail_msg(value):
    """Returns a formatted message indicating boolean_fail_msg."""
    return f"{value} must be set to either true or false."
APPLIANCE_K8S_POD_NET_CIDR_FAIL_MSG = ("appliance_k8s_pod_net_cidr value is either empty or "
                                      "invalid. Please provide CIDR notation such as "
                                      "192.168.0.0/16")
K8S_PROMETHEUS_SUPPORT_FAIL_MSG = ("k8s_prometheus_support must be True when "
                                   "prometheus_gaudi_support is True.")
PROMETHEUS_SCRAPE_INTERVAL_FAIL_MSG = ("prometheus_scrape_interval must be at least 15 when "
                                      "prometheus_gaudi_support is True.")

# security_config.yml
DOMAIN_NAME_FAIL_MSG = "domain_name is empty. Please provide a domain_name value."
REALM_NAME_FAIL_MSG = "realm_name is empty. Please provide a realm_name value."
LDAP_CONNECTION_TYPE_FAIL_MSG = ("ldap_connection_type is empty. "
                                 "Please provide a ldap_connection_type value.")
OPENLDAP_ORGANIZATION_FAIL_MSG = ("openldap_organization is empty. "
                                  "Please provide a openldap_organization value.")
OPENLDAP_ORGANIZATIONAL_UNIT_FAIL_MSG = ("openldap_organizational_unit is empty. "
                                         "Please provide a openldap_organizational_unit value.")

# software_config.json
<<<<<<< HEAD
iso_file_path_fail_msg = "The provided ISO file path is invalid. Please ensure that the ISO file exists at the specified iso_file_path."
iso_file_path_not_contain_iso_msg = "The provided ISO file path must have the .iso extension."
MISSING_ADDITIONAL_SOFTWARE_JSON_FILE = "The software_config.json has addtional_software field but missing the additional_software.json file."
def iso_file_path_not_contain_os_msg(iso_file_path, provision_os, provision_os_version):
    return f'Make sure iso_file_path variable in provision_config.yml contains value mentioned in the variables cluster_type: {provision_os} and cluster_os_version: {provision_os_version} mentioned in software_config.json'
=======
ISO_FILE_PATH_FAIL_MSG = ("The provided ISO file path is invalid. "
                         "Please ensure that the ISO file exists at the specified iso_file_path.")
ISO_FILE_PATH_NOT_CONTAIN_ISO_MSG = "The provided ISO file path must have the .iso extension."
def iso_file_path_not_contain_os_msg(provision_os, provision_os_version):
    """Returns a formatted message indicating iso_file_path_not_contain_os_msg."""
    return (f'Make sure iso_file_path variable in provision_config.yml contains value mentioned '
            f'in the variables cluster_type: {provision_os} and cluster_os_version: '
            f'{provision_os_version} mentioned in software_config.json')
>>>>>>> cce88948
def os_version_fail_msg(cluster_os_type, min_version, max_version):
    """Returns a formatted message indicating os_version_fail_msg."""
    if cluster_os_type == "ubuntu":
        return (f"For OS type '{cluster_os_type}', the version must be either {min_version} or "
                f"{max_version}.")
    return f"For OS type '{cluster_os_type}', the version must be {min_version}."
def software_mandatory_fail_msg(software_name):
    """Returns a formatted message indicating software_mandatory_fail_msg."""
    return (f"in software_config.json. Please add the corresponding field '{software_name}' "
            "to the JSON. Look at /examples/template_ubuntu_software_config.json for an example")
def json_file_mandatory(file_path):
    """Returns a formatted message indicating json_file_mandatory."""
    return (f"is present in software_config.json. Please make sure that the corresponding JSON file"
            f" is present at location '{file_path}'")

# network_spec.json
RANGE_IP_CHECK_FAIL_MSG = ("Failed. IP range should be in valid format "
                           "(Example: 192.168.1.1-192.168.1.254)")
RANGE_IP_CHECK_OVERLAP_MSG = "Static range and dynamic range in admin_network must not overlap"
NETWORK_GATEWAY_FAIL_MSG = ("Failed. network_gateway should be a valid IP address "
                            "(Example: 192.168.1.1)")
ADMIN_NETWORK_MISSING_MSG = "Failed. admin_network configuration is mandatory in network_spec.yml"
NETMASK_BITS_FAIL_MSG = "Netmask bit must be a valid number between 1 and 32"
RANGE_NETMASK_BOUNDARY_FAIL_MSG = ("IP range is outside the valid address range for "
                                   "the specified netmask.")

# telemetry
MANDATORY_FIELD_FAIL_MSG = "must not be empty"
MYSQLDB_USER_FAIL_MSG = "username should not be kept 'root'."
FUZZY_OFFSET_FAIL_MSG = "should be between 60 and omnia_telemetry_collection_interval value"
METRIC_COLLECTION_TIMEOUT_FAIL_MSG = ("should be greater than 0 and less than "
                                      "omnia_telemetry_collection_interval value")
MOUNT_LOCATION_FAIL_MSG = "should have '/' at the end of the path"
GRAFANA_PASSWORD_FAIL_MSG = "should not be kept 'admin'"

# security
FILE_PATH_FAIL_MSG = "path does not exist"
def tls_ext_fail_msg(valid_extensions):
    """Returns a formatted message indicating tls_ext_fail_msg."""
    extensions_list = ' or '.join(valid_extensions)
    return f"should have {extensions_list} extension"

# storage
<<<<<<< HEAD
BEEGFS_VERSION_FAIL_MSG = "Failed, Ensure version of beegfs is mentioned in software_config.json"
CLIENT_MOUNT_OPTIONS_FAIL_MSG = "should only contain nosuid,rw,sync,hard as options"
SLURM_SHARE_FAIL_MSG = "Exactly one entry should be present in nfs_client_params with slurm_share as true in storage_config.yml"
K8S_SHARE_FAIL_MSG = "Exactly one entry should be present in nfs_client_params with k8s_share as true in storage_config.yml"
BENCHMARK_TOOLS_FAIL_MSG = "Atleast one out of k8s_share or slurm_share in storage_config.yml should be true \
  when ucx/openmpi mentioned in software_config.json."
MULT_SHARE_FAIL_MSG = "Exactly one entry should be present in nfs_client_params with slurm_share as true or \
    k8s_share as true in storage_config.yml"
BEEGFS_UMOUNT_CLIENT_FAIL_MSG = "should be set to true since beegfs_mounts value has been changed"
=======
CLIENT_MOUNT_OPTIONS_FAIL_MSG = "should only contain nosuid,rw,sync,hard as options"
BEEGFS_UNMOUNT_CLIENT_FAIL_MSG = "should be set to true since beegfs_mounts value has been changed"
>>>>>>> cce88948

# server_spec
SERVER_SPEC_NICNETWORKS_FAIL_MSG = ("in server_spec.yml must exist within network_spec.yml as a "
                                    "network name. Please check both files")
def server_spec_network_key_fail_msg(nic_device):
    """Returns a formatted message indicating server_spec_network_key_fail_msg."""
    return f"in server_spec.yml does not start with '{nic_device}' (nicdevices)"
IP_OVERLAP_FAIL_MSG = ("admin network, bmc network and k8 network and IP ranges should "
                       "not have any IP overlap. Check omnia_config.yml and network_spec.yml")
TELEMETRY_IP_OVERLAP_FAIL_MSG = ("admin network, telemetry network and IP ranges should "
                                 "not have any IP overlap. "
                                 "Check telemetry_config.yml and network_spec.yml")

# high_availability
VIRTUAL_IP_NOT_IN_ADMIN_SUBNET = ("virtual ip address provided is not in admin subnet. "
                                 "Check high_availability_config.yml and network_spec.yml")
VIRTUAL_IP_NOT_VALID = ("should be outside the admin static and dynamic ranges. "
                       "Check high_availability_config.yml and network_spec.yml")
BMC_VIRTUAL_IP_NOT_VALID = ("should be outside any bmc static and dynamic ranges. "
                            "Check high_availability_config.yml, network_spec.yml, and "
                            "roles_config.yml")
FEILD_MUST_BE_EMPTY = "feild must be empty."
DUPLICATE_VIRTUAL_IP = "is already used. Please give unique virtual ip address"
INVALID_PASSIVE_NODE_SERVICE_TAG = "active node and passive node service tag cannot be same."
GROUP_NOT_FOUND = "is not defined in the roles_config. Please define the group in roles_config."
ROLE_NODE_FOUND = "is not defined in roles_config. Please define the role in roles_config."
DUPLICATE_ACTIVE_NODE_SERVICE_TAG = ("the service tag configured for a active node is already "
                                    "present elsewhere in the config file. ")
DUPLICATE_PASSIVE_NODE_SERVICE_TAG = ("the service tag configured for a passive node is already "
                                     "present elsewhere in the config file. ")

def user_name_duplicate(duplicate_usernames):
    """Returns error message for duplicate usernames found in configuration files."""
    return (f'duplicate username detected {duplicate_usernames}. Check that usernames are unique '
            f'in k8s_access_config.yml and passwordless_ssh_config.yml')

# addtional_software
ADDITIONAL_SOFTWARE_FAIL_MSG = "The additional_software is mandatory in additional_software.json"
ADDITIONAL_SOFTWARE_SUBGROUP_FAIL_MSG = ("The role or group name, [{0}] is present in subgroup "
                                         "but not present in roles_config.yml")
MISSING_IN_ADDITIONAL_SOFTWARE_MSG = ("The role or group name is present in software_config.json, "
                                     "but [{0}] is not present in additional_software.json")

# login_node_security
def restrict_softwares_fail_msg(software):
    """Returns error message for invalid software restriction in
       login node security configuration."""
    return (f'Invalid software "{software}". Can only disable these services: '
            f'telnet,lpd,bluetooth,rlogin,rexec.')

def get_header():
    """Returns a formatted header string for execution logs."""
    return f"{'#' * 30} START EXECUTION {'#' * 30}"

def get_footer():
    """Returns a formatted footer string for execution logs."""
    return f"{'#' * 30} END EXECUTION {'#' * 30}"

def get_validation_initiated(input_file_path):
    """Returns a formatted message indicating validation has started for a file."""
    return f"{'#' * 10} Validation Initiated for {input_file_path} {'#' * 10}"

def get_schema_failed(input_file_path):
    """Returns a formatted message indicating schema validation failure for a file."""
    return f"{'#' * 10} Schema validation failed for {input_file_path} {'#' * 10}"

def get_schema_success(input_file_path):
    """Returns a formatted message indicating schema validation success for a file."""
    return f"{'#' * 10} Schema validation successful for {input_file_path} {'#' * 10}"

def get_logic_failed(input_file_path):
    """Returns a formatted message indicating logic validation failure for a file."""
    return f"{'#' * 10} Logic validation failed for {input_file_path} {'#' * 10}"

def get_logic_success(input_file_path):
    """Returns a formatted message indicating logic validation success for a file."""
    return f"{'#' * 10} Logic validation successful for {input_file_path} {'#' * 10}"<|MERGE_RESOLUTION|>--- conflicted
+++ resolved
@@ -19,59 +19,6 @@
 """
 
 # roles_config.yml
-<<<<<<< HEAD
-max_number_of_roles_msg = "A max of 100 roles can be supported."
-min_number_of_groups_msg = "At least 1 group is required."
-min_number_of_roles_msg = "At least 1 role is required."
-max_number_of_roles_per_group_msg = "Groups can support a maximum of 5 roles."
-resource_mgr_id_msg = "The resource_mgr_id is mandatory if the group is mapped to kube_node or \
-    slurm_node roles."
-grp_exist_msg = "A valid group must be provided."
-invalid_switch_ip_msg = "Please provide a valid switch IPv4 address (example: 10.5.0.1)."
-grp_role_msg = "Please associate this group with a role."
-parent_service_node_msg = "Group is associated with login, compiler_node, service_node, \
-    kube_control_plane, slurm_control_plane role(s)."
-parent_service_role_dne_msg = "A service_node role must be present when the parent is provided."
-parent_service_role_msg = "A service_node role does not exist, the parent should be empty \
-    for any group associated with worker or default roles."
-bmc_static_range_invalid_msg = "Static range should be in the following format: \
-    IPv4Start-IPv4End (example: 10.5.0.1-10.5.0.200)."
-overlapping_static_range = "bmc_detail's static_range is overlapping with other static ranges."
-duplicate_switch_ip_port_msg = "Please remove duplicate ports."
-switch_details_incomplete_msg = "If providing switch details, please provide both the IP and \
-    Ports fields."
-switch_details_no_bmc_details_msg = "If switch details are provided then bmc_detail's \
-    static_range must also be provided."
-invalid_group_name_msg = "Groups must be defined in the form of grp<n> where n is 0-99."
-invalid_location_id_msg = "location_id must follow the format SU-<n>.RACK-<n> where n is 0-99.\
-     This input is case-sensitive. Please use uppercase letters only."
-invalid_attributes_role_msg = "Please provide valid attributes for the role, both 'name' and \
-    'groups' are mandatory."
-no_groups_msg = "Outer Group object was probably not defined."
-no_roles_msg = "Outer Role object was probably not defined."
-invalid_switch_ports_msg = "Please provide any port ranges as start-end (example: 0-15,4:4,51-53)."
-duplicate_group_name_msg = "Duplicate group names are not allowed."
-empty_or_syntax_error_roles_config_msg = "File is either empty or contains syntax errors. File must contain valid YAML with 'Roles' and 'Groups' sections along with valid syntax. Check the file content and ensure proper YAML formatting."
-duplicate_group_name_in_layers_msg = "The following groups are mapped to both frontend and compute layers, which is not allowed for group: [{0}] in frontend layer: [{1}] and compute layer: [{2}]"
-SERVICE_NODE_ENTRY_MISSING_ROLES_CONFIG_MSG = "The role service_node defined in roles_config.yml," \
-    " but service_node entry missing in sofware_config.json, " \
-    "Please rerun local repo with service_node entry in software_config.json to deploy service nodes successfully"
-
-# provision_config.yml
-default_lease_time_fail_msg = "Please provide a valid default_lease_time."
-timezone_fail_msg = "Unsupported Timezone. Please check the timezone.txt file for a list of \
-    valid timezones."
-enable_switch_based_fail_msg = "enable_switch_based must be set to either true or false."
-language_fail_msg = "Only en-US language supported"
-language_empty_msg = "Language setting cannot be empty"
-nodename_chars_fail_msg = "node_name is empty or invalid in provision_config.yml. node_name should not contain _ or . or space or node- as it might result in issues with provisioning/authentication tools like FreeIPA."
-public_nic_fail_msg = "public_nic is empty. Please provide a public_nic value."
-pxe_mapping_file_path_fail_msg = "File path is invalid. Please ensure the file path specified in pxe_mapping_file_path exists and points to a valid file, not a directory."
-pxe_mapping_file_ext_fail_msg = "File path is invalid. Please ensure that the file ends with .csv extension"
-ntp_support_empty_msg = "The ntp_support must have a boolean value set to either true or false."
-disk_partition_fail_msg = "Duplicate mount points found in disk_partition configuration"
-cluster_os_fail_msg = "Cluster OS must be 'rhel' for RHEL Omnia Infrastructure Manager"
-=======
 MAX_NUMBER_OF_ROLES_MSG = "A max of 100 roles can be supported."
 MIN_NUMBER_OF_GROUPS_MSG = "At least 1 group is required."
 MIN_NUMBER_OF_ROLES_MSG = "At least 1 role is required."
@@ -135,7 +82,6 @@
 NTP_SUPPORT_EMPTY_MSG = "The ntp_support must have a boolean value set to either true or false."
 DISK_PARTITION_FAIL_MSG = "Duplicate mount points found in disk_partition configuration"
 CLUSTER_OS_FAIL_MSG = "Cluster OS must be 'rhel' for RHEL Omnia Infrastructure Manager"
->>>>>>> cce88948
 
 # local_repo.yml
 REPO_STORE_PATH_MSG = "Please provide a valid repo_store_path value."
@@ -144,22 +90,6 @@
 UBUNTU_OS_URL_MSG = "ubuntu_os_url is empty. Please provide a ubuntu_os_url value."
 
 # omnia_config.yml
-<<<<<<< HEAD
-invalid_password_msg = "Provided password is invalid. Password must meet the specified requirements: \
-    should not be empty, must have a length of at least 8 characters, and should not contain the following characters: '-', '\', "'", or '"'"
-k8s_cni_fail_msg = "k8s_cni is empty or invalid. k8s_cni must be set to either calico or flannel. "
-pod_external_ip_range_fail_msg = "pod_external_ip_range value is either empty or invalid. Please \
-    provide one of the following acceptable formats: '10.11.0.100-10.11.0.150' (range between start and end IP addresses) or '10.11.0.0/16' (CIDR notation)."
-slurm_installation_type_fail_msg = "slurm_installation_type is empty or invalid. \
-    slurm_installation_type_fail_msg must either be set to nfs_share or configless."
-restart_slurm_services_fail_msg = "restart_slurm_services is empty or invalid. \
-    restart_slurm_services must be set to either true or false."
-k8s_service_addresses_fail_msg = "k8s_service_addresses are empty. Please provide k8s_service_addresses value."
-k8s_pod_network_cidr_fail_msg = "k8s_pod_network_cidr is empty. Please provide a k8s_pod_network_cidr value."
-intel_gaudi_fail_msg = "should not be false as intel_gaudi exists in software_config.json"
-csi_driver_secret_fail_msg = "CSI Powerscale driver secret file path should not be empty."
-csi_driver_values_fail_msg = "CSI Powerscale driver values file path should not be empty."
-=======
 INVALID_PASSWORD_MSG = ("Provided password is invalid. Password must meet the specified "
                        "requirements: should not be empty, must have a length of at least "
                        "8 characters, and should not contain the following characters: "
@@ -181,7 +111,6 @@
 INTEL_GAUDI_FAIL_MSG = "should not be false as intel_gaudi exists in software_config.json"
 CSI_DRIVER_SECRET_FAIL_MSG = "CSI Powerscale driver secret file path should not be empty."
 CSI_DRIVER_VALUES_FAIL_MSG = "CSI Powerscale driver values file path should not be empty."
->>>>>>> cce88948
 
 # provision_config_credentials.yml
 PROVISION_PASSWORD_FAIL_MSG = ("Incorrect provision_password format. Password must meet the  "
@@ -236,13 +165,6 @@
                                          "Please provide a openldap_organizational_unit value.")
 
 # software_config.json
-<<<<<<< HEAD
-iso_file_path_fail_msg = "The provided ISO file path is invalid. Please ensure that the ISO file exists at the specified iso_file_path."
-iso_file_path_not_contain_iso_msg = "The provided ISO file path must have the .iso extension."
-MISSING_ADDITIONAL_SOFTWARE_JSON_FILE = "The software_config.json has addtional_software field but missing the additional_software.json file."
-def iso_file_path_not_contain_os_msg(iso_file_path, provision_os, provision_os_version):
-    return f'Make sure iso_file_path variable in provision_config.yml contains value mentioned in the variables cluster_type: {provision_os} and cluster_os_version: {provision_os_version} mentioned in software_config.json'
-=======
 ISO_FILE_PATH_FAIL_MSG = ("The provided ISO file path is invalid. "
                          "Please ensure that the ISO file exists at the specified iso_file_path.")
 ISO_FILE_PATH_NOT_CONTAIN_ISO_MSG = "The provided ISO file path must have the .iso extension."
@@ -251,7 +173,6 @@
     return (f'Make sure iso_file_path variable in provision_config.yml contains value mentioned '
             f'in the variables cluster_type: {provision_os} and cluster_os_version: '
             f'{provision_os_version} mentioned in software_config.json')
->>>>>>> cce88948
 def os_version_fail_msg(cluster_os_type, min_version, max_version):
     """Returns a formatted message indicating os_version_fail_msg."""
     if cluster_os_type == "ubuntu":
@@ -295,7 +216,6 @@
     return f"should have {extensions_list} extension"
 
 # storage
-<<<<<<< HEAD
 BEEGFS_VERSION_FAIL_MSG = "Failed, Ensure version of beegfs is mentioned in software_config.json"
 CLIENT_MOUNT_OPTIONS_FAIL_MSG = "should only contain nosuid,rw,sync,hard as options"
 SLURM_SHARE_FAIL_MSG = "Exactly one entry should be present in nfs_client_params with slurm_share as true in storage_config.yml"
@@ -305,10 +225,8 @@
 MULT_SHARE_FAIL_MSG = "Exactly one entry should be present in nfs_client_params with slurm_share as true or \
     k8s_share as true in storage_config.yml"
 BEEGFS_UMOUNT_CLIENT_FAIL_MSG = "should be set to true since beegfs_mounts value has been changed"
-=======
 CLIENT_MOUNT_OPTIONS_FAIL_MSG = "should only contain nosuid,rw,sync,hard as options"
 BEEGFS_UNMOUNT_CLIENT_FAIL_MSG = "should be set to true since beegfs_mounts value has been changed"
->>>>>>> cce88948
 
 # server_spec
 SERVER_SPEC_NICNETWORKS_FAIL_MSG = ("in server_spec.yml must exist within network_spec.yml as a "
