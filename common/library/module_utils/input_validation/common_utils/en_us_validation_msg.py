# Copyright 2025 Dell Inc. or its subsidiaries. All Rights Reserved.
#
# Licensed under the Apache License, Version 2.0 (the "License");
# you may not use this file except in compliance with the License.
# You may obtain a copy of the License at
#
#     http://www.apache.org/licenses/LICENSE-2.0
#
# Unless required by applicable law or agreed to in writing, software
# distributed under the License is distributed on an "AS IS" BASIS,
# WITHOUT WARRANTIES OR CONDITIONS OF ANY KIND, either express or implied.
# See the License for the specific language governing permissions and
# limitations under the License.

### All of these messages are used in logical_validation.py

# roles_config.yml
max_number_of_roles_msg = "A max of 100 roles can be supported."
min_number_of_groups_msg = "At least 1 group is required."
min_number_of_roles_msg = "At least 1 role is required."
max_number_of_roles_per_group_msg = "Groups can support a maximum of 5 roles."
resource_mgr_id_msg = "The resource_mgr_id is mandatory if the group is mapped to kube_node or \
    slurm_node roles."
grp_exist_msg = "A valid group must be provided."
invalid_switch_ip_msg = "Please provide a valid switch IPv4 address (example: 10.5.0.1)."
grp_role_msg = "Please associate this group with a role."
parent_service_node_msg = "Group is associated with login, compiler_node, service_node, \
    kube_control_plane, slurm_control_plane role(s)."
parent_service_role_dne_msg = "A service_node role must be present when the parent is provided."
parent_service_role_msg = "A service_node role does not exist, the parent should be empty \
    for any group associated with worker or default roles."
bmc_static_range_invalid_msg = "Static range should be in the following format: \
    IPv4Start-IPv4End (example: 10.5.0.1-10.5.0.200)."
overlapping_static_range = "bmc_detail's static_range is overlapping with other static ranges."
duplicate_switch_ip_port_msg = "Please remove duplicate ports."
switch_details_incomplete_msg = "If providing switch details, please provide both the IP and \
    Ports fields."
switch_details_no_bmc_details_msg = "If switch details are provided then bmc_detail's \
    static_range must also be provided."
invalid_group_name_msg = "Groups must be defined in the form of grp<n> where n is 0-99."
invalid_location_id_msg = "location_id must follow the format SU-<n>.RACK-<n> where n is 0-99.\
     This input is case-sensitive. Please use uppercase letters only."
invalid_attributes_role_msg = "Please provide valid attributes for the role, both 'name' and \
    'groups' are mandatory."
no_groups_msg = "Outer Group object was probably not defined."
no_roles_msg = "Outer Role object was probably not defined."
invalid_switch_ports_msg = "Please provide any port ranges as start-end (example: 0-15,4:4,51-53)."
duplicate_group_name_msg = "Duplicate group names are not allowed."
<<<<<<< HEAD
empty_or_syntax_error_roles_config_msg = "File is either empty or contains syntax errors. File \
    must contain valid YAML with 'Roles' and 'Groups' sections along with valid syntax. Check the \
        file content and ensure proper YAML formatting."
duplicate_group_name_in_layers_msg = "The following groups are mapped to both frontend and compute \
    layers, which is not allowed for group: [{0}] in frontend layer: [{1}] and compute layer: [{2}]"
=======
empty_or_syntax_error_roles_config_msg = "File is either empty or contains syntax errors. File must contain valid YAML with 'Roles' and 'Groups' sections along with valid syntax. Check the file content and ensure proper YAML formatting."
duplicate_group_name_in_layers_msg = "The following groups are mapped to both frontend and compute layers, which is not allowed for group: [{0}] in frontend layer: [{1}] and compute layer: [{2}]"
SERVICE_NODE_ENTRY_MISSING_ROLES_CONFIG_MSG = "The role service_node defined in roles_config.yml," \
    " but service_node entry missing in sofware_config.json, " \
    "Please rerun local repo with service_node entry in software_config.json to deploy service nodes successfully"
>>>>>>> 60475fba

# provision_config.yml
default_lease_time_fail_msg = "Please provide a valid default_lease_time."
timezone_fail_msg = "Unsupported Timezone. Please check the timezone.txt file for a list of \
    valid timezones."
enable_switch_based_fail_msg = "enable_switch_based must be set to either true or false."
language_fail_msg = "Only en-US language supported"
language_empty_msg = "Language setting cannot be empty"
nodename_chars_fail_msg = "node_name is empty or invalid in provision_config.yml. node_name should not contain _ or . or space or node- as it might result in issues with provisioning/authentication tools like FreeIPA."
public_nic_fail_msg = "public_nic is empty. Please provide a public_nic value."
pxe_mapping_file_path_fail_msg = "File path is invalid. Please ensure the file path specified in pxe_mapping_file_path exists and points to a valid file, not a directory."
pxe_mapping_file_ext_fail_msg = "File path is invalid. Please ensure that the file ends with .csv extension"
ntp_support_empty_msg = "The ntp_support must have a boolean value set to either true or false."
disk_partition_fail_msg = "Duplicate mount points found in disk_partition configuration"
cluster_os_fail_msg = "Cluster OS must be 'rhel' for RHEL Omnia Infrastructure Manager"

# local_repo.yml
repo_store_path_msg = "Please provide a valid repo_store_path value."
omnia_repo_url_msg = "Repo urls are empty. Please provide a url and corresponding key."
rhel_os_url_msg = "is empty. Please provide a rhel_os_url value."
ubuntu_os_url_msg = "ubuntu_os_url is empty. Please provide a ubuntu_os_url value."

# omnia_config.yml
invalid_password_msg = "Provided password is invalid. Password must meet the specified requirements: \
    should not be empty, must have a length of at least 8 characters, and should not contain the following characters: '-', '\', "'", or '"'"
k8s_cni_fail_msg = "k8s_cni is empty or invalid. k8s_cni must be set to either calico or flannel. "
pod_external_ip_range_fail_msg = "pod_external_ip_range value is either empty or invalid. Please \
    provide one of the following acceptable formats: '10.11.0.100-10.11.0.150' (range between start and end IP addresses) or '10.11.0.0/16' (CIDR notation)."
slurm_installation_type_fail_msg = "slurm_installation_type is empty or invalid. \
    slurm_installation_type_fail_msg must either be set to nfs_share or configless."
restart_slurm_services_fail_msg = "restart_slurm_services is empty or invalid. \
    restart_slurm_services must be set to either true or false."
k8s_service_addresses_fail_msg = "k8s_service_addresses are empty. Please provide k8s_service_addresses value."
k8s_pod_network_cidr_fail_msg = "k8s_pod_network_cidr is empty. Please provide a k8s_pod_network_cidr value."
intel_gaudi_fail_msg = "should not be false as intel_gaudi exists in software_config.json"
csi_driver_secret_fail_msg = "CSI Powerscale driver secret file path should not be empty."
csi_driver_values_fail_msg = "CSI Powerscale driver values file path should not be empty."

# provision_config_credentials.yml
provision_password_fail_msg = "Incorrect provision_password format. Password must meet the specified requirements: should not be empty, must have a length of at least 8 characters, and should not contain the following characters: '-', '\', "'", or '"'"
postgresdb_password_fail_msg = "Failed. postgresdb_password should contain only alphanumeric characters and minimum length 8"
def bmc_username_fail_msg(min_username_length, max_length):
    return f"bmc_username length must be between {min_username_length} and {max_length} characters. Must not contain '-', '\', "'", or '"'"
bmc_password_fail_msg = "Incorrect bmc_password format. Password must meet the specified requirements: should not be empty, must have a length of at least 3 characters, and should not contain the following characters: '-', '\', "'", or '"'"
docker_password_fail_msg = "Docker password must not be empty."
switch_snmp3_username_empty_msg = "enabled_switch_based is set to true, switch_snmp3_username must not be empty"
switch_snmp3_password_empty_msg = "enabled_switch_based is set to true, switch_snmp3_password must not be empty"
def switch_snmp3_username_fail_msg(min_username_length, max_length):
    return f"switch_snmp3_username length must be between {min_username_length} and {max_length} characters. Must not contain '-', '\\', "'", or '"'"
switch_snmp3_password_fail_msg = "switch_snmp3_password must be at least 3 characters. Must not contain '-', '\\', "'", or '"'"

# telemetry_config.yml
def boolean_fail_msg(value):
    return f"{value} must be set to either true or false."
appliance_k8s_pod_net_cidr_fail_msg = "appliance_k8s_pod_net_cidr value is either empty or invalid. Please provide CIDR notation such as 192.168.0.0/16"
k8s_prometheus_support_fail_msg = "k8s_prometheus_support must be True when prometheus_gaudi_support is True."
prometheus_scrape_interval_fail_msg = "prometheus_scrape_interval must be at least 15 when prometheus_gaudi_support is True."

# security_config.yml
domain_name_fail_msg = "domain_name is empty. Please provide a domain_name value."
realm_name_fail_msg = "realm_name is empty. Please provide a realm_name value."
ldap_connection_type_fail_msg = "ldap_connection_type is empty. Please provide a ldap_connection_type value."
openldap_organization_fail_msg = "openldap_organization is empty. Please provide a openldap_organization value."
openldap_organizational_unit_fail_msg = "openldap_organizational_unit is empty. Please provide a openldap_organizational_unit value."

# software_config.json
iso_file_path_fail_msg = "The provided ISO file path is invalid. Please ensure that the ISO file exists at the specified iso_file_path."
iso_file_path_not_contain_iso_msg = "The provided ISO file path must have the .iso extension."
def iso_file_path_not_contain_os_msg(iso_file_path, provision_os, provision_os_version):
    return f'Make sure iso_file_path variable in provision_config.yml contains value mentioned in the variables cluster_type: {provision_os} and cluster_os_version: {provision_os_version} mentioned in software_config.json'
def os_version_fail_msg(cluster_os_type, min_version, max_version):
    if (cluster_os_type == "ubuntu"):
        return f"For OS type '{cluster_os_type}', the version must be either {min_version} or {max_version}."
    return f"For OS type '{cluster_os_type}', the version must be {min_version}."
def software_mandatory_fail_msg(software_name):
    return f"in software_config.json. Please add the corresponding field '{software_name}' to the JSON. Look at /examples/template_ubuntu_software_config.json for an example"

# network_spec.json
range_ip_check_fail_msg = "Failed. IP range should be in valid format (Example: 192.168.1.1-192.168.1.254)"
range_ip_check_overlap_msg = "Static range and dynamic range in admin_network must not overlap"
network_gateway_fail_msg = "Failed. network_gateway should be a valid IP address (Example: 192.168.1.1)"
admin_network_missing_msg = "Failed. admin_network configuration is mandatory in network_spec.yml"
netmask_bits_fail_msg = "Netmask bit must be a valid number between 1 and 32"
range_netmask_boundary_fail_msg = "IP range is outside the valid address range for the specified netmask."

# telemetry
mandatory_field_fail_msg = "must not be empty"
mysqldb_user_fail_msg = "username should not be kept 'root'."
fuzzy_offset_fail_msg = "should be between 60 and omnia_telemetry_collection_interval value"
metric_collection_timeout_fail_msg = "should be greater than 0 and less than omnia_telemetry_collection_interval value"
mount_location_fail_msg = "should have '/' at the end of the path"
grafana_password_fail_msg = "should not be kept 'admin'"

# security
file_path_fail_msg = "path does not exist"
def tls_ext_fail_msg(valid_extensions):
    extensions_list = ' or '.join(valid_extensions)
    return f"should have {extensions_list} extension"

# storage
beegfs_version_fail_msg = "Failed, Ensure version of beegfs is mentioned in software_config.json"
client_mount_options_fail_msg = "should only contain nosuid,rw,sync,hard as options"
slurm_share_fail_msg = "Exactly one entry should be present in nfs_client_params with slurm_share as true in storage_config.yml"
k8s_share_fail_msg = "Exactly one entry should be present in nfs_client_params with k8s_share as true in storage_config.yml"
benchmark_tools_fail_msg = "Atleast one out of k8s_share or slurm_share in storage_config.yml should be true \
  when ucx/openmpi mentioned in software_config.json."
mult_share_fail_msg = "Exactly one entry should be present in nfs_client_params with slurm_share as true or \
    k8s_share as true in storage_config.yml"
beegfs_unmount_client_fail_msg = "should be set to true since beegfs_mounts value has been changed"

# server_spec
server_spec_nicnetworks_fail_msg = "in server_spec.yml must exist within network_spec.yml as a network name. Please check both files"
def server_spec_network_key_fail_msg(nic_device):
    return f"in server_spec.yml does not start with '{nic_device}' (nicdevices)"
ip_overlap_fail_msg = "admin network, bmc network and k8 network and IP ranges should not have any IP overlap. Check omnia_config.yml and network_spec.yml"
telemetry_ip_overlap_fail_msg = "admin network, telemetry network and IP ranges should not have any IP overlap. Check telemetry_config.yml and network_spec.yml"

# high_availability
virtual_ip_not_in_admin_subnet = "virtual ip address provided is not in admin subnet. Check high_availability_config.yml and network_spec.yml"
virtual_ip_not_valid = "should be outside the admin static and dynamic ranges. Check high_availability_config.yml and network_spec.yml"
bmc_virtual_ip_not_valid = "should be outside any bmc static and dynamic ranges. Check high_availability_config.yml, network_spec.yml, and roles_config.yml"
feild_must_be_empty = "feild must be empty."
duplicate_virtual_ip = "is already used. Please give unique virtual ip address"
invalid_passive_node_service_tag = "active node and passive node service tag cannot be same."
group_not_found = "is not defined in the roles_config. Please define the group in roles_config."
role_node_found = "is not defined in roles_config. Please define the role in roles_config."
duplicate_active_node_service_tag = "the service tag configured for a active node is already present elsewhere in the config file. "
duplicate_passive_node_service_tag = "the service tag configured for a passive node is already present elsewhere in the config file. "

def user_name_duplicate(duplicate_usernames):
    return f'duplicate username detected {duplicate_usernames}. Check that usernames are unique in k8s_access_config.yml and passwordless_ssh_config.yml'

# login_node_security
def restrict_softwares_fail_msg(software):
    return f"Invalid software '{software}'. Can only disable these services: telnet,lpd,bluetooth,rlogin,rexec."

def get_header():
    return f"{'#' * 30} START EXECUTION {'#' * 30}"

def get_footer():
    return f"{'#' * 30} END EXECUTION {'#' * 30}"

def get_validation_initiated(input_file_path):
    return f"{'#' * 10} Validation Initiated for {input_file_path} {'#' * 10}"

def get_schema_failed(input_file_path):
    return f"{'#' * 10} Schema validation failed for {input_file_path} {'#' * 10}"

def get_schema_success(input_file_path):
    return f"{'#' * 10} Schema validation successful for {input_file_path} {'#' * 10}"

def get_logic_failed(input_file_path):
    return f"{'#' * 10} Logic validation failed for {input_file_path} {'#' * 10}"

def get_logic_success(input_file_path):
    return f"{'#' * 10} Logic validation successful for {input_file_path} {'#' * 10}"<|MERGE_RESOLUTION|>--- conflicted
+++ resolved
@@ -46,19 +46,11 @@
 no_roles_msg = "Outer Role object was probably not defined."
 invalid_switch_ports_msg = "Please provide any port ranges as start-end (example: 0-15,4:4,51-53)."
 duplicate_group_name_msg = "Duplicate group names are not allowed."
-<<<<<<< HEAD
-empty_or_syntax_error_roles_config_msg = "File is either empty or contains syntax errors. File \
-    must contain valid YAML with 'Roles' and 'Groups' sections along with valid syntax. Check the \
-        file content and ensure proper YAML formatting."
-duplicate_group_name_in_layers_msg = "The following groups are mapped to both frontend and compute \
-    layers, which is not allowed for group: [{0}] in frontend layer: [{1}] and compute layer: [{2}]"
-=======
 empty_or_syntax_error_roles_config_msg = "File is either empty or contains syntax errors. File must contain valid YAML with 'Roles' and 'Groups' sections along with valid syntax. Check the file content and ensure proper YAML formatting."
 duplicate_group_name_in_layers_msg = "The following groups are mapped to both frontend and compute layers, which is not allowed for group: [{0}] in frontend layer: [{1}] and compute layer: [{2}]"
 SERVICE_NODE_ENTRY_MISSING_ROLES_CONFIG_MSG = "The role service_node defined in roles_config.yml," \
     " but service_node entry missing in sofware_config.json, " \
-    "Please rerun local repo with service_node entry in software_config.json to deploy service nodes successfully"
->>>>>>> 60475fba
+    "Please rerun local repo with service_node entry in software_config.json to deploy service nodes successfull
 
 # provision_config.yml
 default_lease_time_fail_msg = "Please provide a valid default_lease_time."
