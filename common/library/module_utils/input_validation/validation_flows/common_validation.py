--- conflicted
+++ resolved
@@ -129,95 +129,6 @@
 
     return errors
 
-<<<<<<< HEAD
-def validate_high_availability_config(input_file_path, data, logger, module, omnia_base_dir, module_utils_base, project_name):
-    network_spec_file_path = create_file_path(input_file_path, file_names["network_spec"])
-    network_spec_json = validation_utils.load_yaml_as_json(network_spec_file_path, omnia_base_dir, project_name, logger, module)
-    
-    roles_config_file_path = create_file_path(input_file_path, file_names["roles_config"])
-    roles_config_json = validation_utils.load_yaml_as_json(roles_config_file_path, omnia_base_dir, project_name, logger, module)
-    errors = []
-
-    def validate_ha_config(ha_data, mandatory_fields, errors, config_type=None):
-        try:
-            check_mandatory_fields(mandatory_fields, ha_data, errors)
-
-            # Special handling for OIM HA
-            if config_type == "oim_ha":
-                # Validate passive nodes with node_service_tags
-                if 'passive_nodes' in ha_data:
-                    for node in ha_data['passive_nodes']:
-                        check_mandatory_fields(["node_service_tags"], node, errors)
-            # Standard passive nodes validation for other HA types
-            elif 'passive_nodes' in ha_data:
-                for passive_node in ha_data['passive_nodes']:
-                    check_mandatory_fields(["node_service_tags"], passive_node, errors)
-
-        except KeyError as e:
-            logger.error(f"Missing key in HA data: {e}")
-            errors.append(f"Missing key in HA data: {e}")
-
-    ha_configs = {
-        "oim_ha": ["admin_virtual_ip_address", "active_node_service_tag", "passive_nodes"],
-        "service_node_ha": ["service_nodes"],
-        "slurm_head_node_ha": ["virtual_ip_address", "active_node_service_tags", "passive_nodes"],
-        "k8s_head_node_ha": ["virtual_ip_address", "active_node_service_tags"]
-    }
-
-    admin_nic_name = ""
-    bmc_nic_name = ""
-    ip_ranges = collections.defaultdict(list)
-    for nic in network_spec_json.get("Networks", []):
-        for key, value in nic.items():
-            for nic_key, nic_value in value.items():
-                if "ip" in nic_key or "range" in nic_key:
-                    ip_ranges["network_spec"].append(nic_value)
-            if key == "admin_network":
-                admin_nic_name = value.get("oim_nic_name", "")
-            elif key == "bmc_network":
-                bmc_nic_name = value.get("oim_nic_name", "")
-            
-    for config_name, mandatory_fields in ha_configs.items():
-        ha_data = data.get(config_name)
-        if ha_data:
-            ha_data = ha_data[0] if isinstance(ha_data, list) else ha_data
-            enable_key = f'enable_{config_name.split("_")[0]}_ha'
-            if ha_data.get(enable_key):
-                ip_ranges["admin_virtual_ip_address"].append(ha_data.get("admin_virtual_ip_address", ""))
-
-                roles_groups = roles_config_json.get("Groups", [])
-                for _, group_data in roles_groups.items():
-                    static_range = group_data.get("bmc_details", {}).get("static_range", '')
-                    if static_range:
-                        ip_ranges["roles_config"].append(static_range)
-
-                if config_name == "oim_ha":
-                    if admin_nic_name and bmc_nic_name and admin_nic_name == bmc_nic_name:
-                        ha_configs["oim_ha"].append("bmc_virtual_ip_address")
-                        ip_ranges["bmc_virtual_ip_address"].append(ha_data.get("bmc_virtual_ip_address", ""))
-                        overlap_source, overlap_list = validation_utils.check_vip_collisions("bmc_virtual_ip_address", ip_ranges)
-                        if len(overlap_list) > 0:
-                            errors.append(validation_utils.create_error_msg(str(overlap_list), f'IP Collision detected between {overlap_source} and the bmc_virtual_ip_address', en_us_validation_msg.vip_collision))
-
-                    elif not validation_utils.is_string_empty(ha_data.get("oim_ha", {}).get("bmc_virtual_ip_address", "")):
-                        errors.append(create_error_msg("bmc_virtual_ip_address", ha_data.get("bmc_virtual_ip_address"), "For use only with a LOM configuration. " + en_us_validation_msg.feild_must_be_empty))
-    
-                    overlap_source, overlap_list = validation_utils.check_vip_collisions("admin_virtual_ip_address", ip_ranges)
-                    if len(overlap_list) > 0:
-                        errors.append(validation_utils.create_error_msg(str(overlap_list), f'IP Collision detected between {overlap_source} and the admin_virtual_ip_address', en_us_validation_msg.vip_collision))
-
-                if config_name == "service_node_ha":
-                    for service_node in ha_data['service_nodes']:
-                        validate_ha_config(service_node, ["virtual_ip_address", "active_node_service_tag", "passive_nodes"], errors)
-                else:
-                    validate_ha_config(ha_data, mandatory_fields, errors, config_type=config_name)
-        else:
-            logger.warning(f"Configuration for {config_name} not found.")
-
-    return errors
-
-=======
->>>>>>> 2df3fbc9
 # for k8s_access_config.yml and passwordless_ssh_config.yml this is run
 def validate_usernames(input_file_path, data, logger, module, omnia_base_dir, module_utils_base, project_name):
     errors = []
