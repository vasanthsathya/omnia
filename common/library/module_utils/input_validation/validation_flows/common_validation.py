--- conflicted
+++ resolved
@@ -38,10 +38,7 @@
 contains_software = validation_utils.contains_software
 check_mandatory_fields = validation_utils.check_mandatory_fields
 flatten_sub_groups = validation_utils.flatten_sub_groups
-<<<<<<< HEAD
-=======
 file_exists = data_verification.file_exists
->>>>>>> e408f08e
 
 def validate_software_config(
     input_file_path, data,
@@ -76,10 +73,8 @@
         errors.append(
             create_error_msg(
                 "iso_file_path", iso_file_path, not_valid_iso_msg))
-<<<<<<< HEAD
+
     #software groups and subgroups l2 validation
-=======
-
     # Check for the additional software field
     if "additional_software" in data:
         # Run schema validation and call validate_additional_software()
@@ -129,7 +124,6 @@
             new_file_path, additional_software_data,
             logger, module, omnia_base_dir, module_utils_base, project_name)
         errors.extend(additional_software_errors)
->>>>>>> e408f08e
 
     #create the subgroups and softwares dictionary with version details
     software_json_data = load_json(input_file_path)
@@ -454,10 +448,7 @@
     does_overlap, overlap_ips = validation_utils.check_overlap(ip_ranges)
     if does_overlap:
         errors.append(create_error_msg("IP overlap -", None, en_us_validation_msg.telemetry_ip_overlap_fail_msg))
-<<<<<<< HEAD
-=======
     '''
->>>>>>> e408f08e
     return errors
 
 def validate_additional_software(
@@ -481,19 +472,6 @@
     """
     errors = []
     # Get all keys in the data
-<<<<<<< HEAD
-    sub_groups = flatten_sub_groups(list(data.keys()))
-
-    # Check if additional_software is not given in the config
-    if "additional_software" not in sub_groups:
-        errors.append(
-            create_error_msg(
-                "additional_software.json",
-                None,
-                en_us_validation_msg.ADDITIONAL_SOFTWARE_FAIL_MSG))
-        return errors
-
-=======
     raw_subgroups = list(data.keys())
     flattened_sub_groups = set(flatten_sub_groups(list(data.keys())))
 
@@ -506,7 +484,6 @@
                 en_us_validation_msg.ADDITIONAL_SOFTWARE_FAIL_MSG))
         return errors
 
->>>>>>> e408f08e
     # Get the roles config file
     config_file_path = omnia_base_dir.replace("../", "")
     roles_config_file_path = create_file_path(
@@ -524,11 +501,7 @@
     available_roles_and_groups.update(group for role in valid_roles for group in role['groups'])
 
     # Check if a role or group name is present in the roles config file
-<<<<<<< HEAD
-    for sub_group in sub_groups:
-=======
     for sub_group in flattened_sub_groups:
->>>>>>> e408f08e
         if sub_group not in available_roles_and_groups:
             errors.append(
                 create_error_msg(
@@ -541,24 +514,17 @@
     software_config_file_path = create_file_path(config_file_path, file_names["software_config"])
     software_config_json = json.load(open(software_config_file_path, "r"))
 
-<<<<<<< HEAD
-=======
     # check if additional_software is present in software_config.json
     if "additional_software" not in software_config_json:
         logger.info("The additional_software field is not present in software_config.json")
         software_config_json["additional_software"] = []
 
->>>>>>> e408f08e
     sub_groups_in_software_config = list(sub_group['name'] for sub_group in
                                             software_config_json["additional_software"])
 
     # Check for the additional_software key in software_config.json
     for sub_group in sub_groups_in_software_config:
-<<<<<<< HEAD
-        if sub_group not in sub_groups:
-=======
         if sub_group not in raw_subgroups:
->>>>>>> e408f08e
             errors.append(
                 create_error_msg(
                     "software_config.json",
