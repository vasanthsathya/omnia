--- conflicted
+++ resolved
@@ -360,8 +360,6 @@
     if does_overlap:
         errors.append(create_error_msg("IP overlap -", None, en_us_validation_msg.telemetry_ip_overlap_fail_msg))
     '''
-<<<<<<< HEAD
-=======
     return errors
 
 def validate_additional_software(
@@ -437,5 +435,4 @@
                     "software_config.json",
                     None,
                     en_us_validation_msg.MISSING_IN_ADDITIONAL_SOFTWARE_MSG.format(sub_group)))
->>>>>>> 8c2a54c9
     return errors