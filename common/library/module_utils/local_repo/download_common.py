--- conflicted
+++ resolved
@@ -709,17 +709,10 @@
                     # Write the status to the file
                     if status == "Success":
                         os.makedirs(tarball_directory, exist_ok =True)
-<<<<<<< HEAD
                         status = download_file_distribution(distribution_name, tarball_directory, relative_path, logger)
                     write_status_to_file(status_file_path, package_name, package_type, status, logger, file_lock)
                     logger.info("#" * 30 + f" {process_tarball.__name__} end " + "#" * 30)  # End of function
-=======
-                        status = download_file_distribution(distribution_name, tarball_directory,
-                                 relative_path, logger)
-                    write_status_to_file(status_file_path, package_name,
-                                        package_type, status, logger)
-                    logger.info("#" * 30 + f" {process_tarball.__name__} end " + "#" * 30)
->>>>>>> 0e1e7516
+
                     return status
             else:
                 status = "No URL provided"
@@ -740,13 +733,9 @@
             status = "Failed"
         finally:
             # Write the status to the file
-<<<<<<< HEAD
             write_status_to_file(status_file_path, package_name, package_type, status, logger, file_lock)
             logger.info("#" * 30 + f" {process_tarball.__name__} end " + "#" * 30)  # End of function
-=======
-            write_status_to_file(status_file_path, package_name, package_type, status, logger)
-            logger.info("#" * 30 + f" {process_tarball.__name__} end " + "#" * 30)
->>>>>>> 0e1e7516
+
             return status
 
 def process_iso(package, repo_store_path, status_file_path,
