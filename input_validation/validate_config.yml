# Copyright 2025 Dell Inc. or its subsidiaries. All Rights Reserved.
#
# Licensed under the Apache License, Version 2.0 (the "License");
# you may not use this file except in compliance with the License.
# You may obtain a copy of the License at
#
#     http://www.apache.org/licenses/LICENSE-2.0
#
# Unless required by applicable law or agreed to in writing, software
# distributed under the License is distributed on an "AS IS" BASIS,
# WITHOUT WARRANTIES OR CONDITIONS OF ANY KIND, either express or implied.
# See the License for the specific language governing permissions and
# limitations under the License.
---

- name: Include input project directory
  when: not project_dir_status | default(false) | bool
  ansible.builtin.import_playbook: ../utils/include_input_dir.yml
  tags: &common_tags
    - scheduler
    - provision
    - security
    - local_repo
    - k8s
    - roce
    - storage
    - proxy
    - high_availability
    - server_spec
    - prepare_oim
    - telemetry
<<<<<<< HEAD
=======
    - additional_software
>>>>>>> 8c2a54c9

- name: Validate omnia input config
  hosts: localhost
  connection: local
  gather_facts: false
  roles:
    - role: validate_input
      tags: *common_tags<|MERGE_RESOLUTION|>--- conflicted
+++ resolved
@@ -29,10 +29,7 @@
     - server_spec
     - prepare_oim
     - telemetry
-<<<<<<< HEAD
-=======
     - additional_software
->>>>>>> 8c2a54c9
 
 - name: Validate omnia input config
   hosts: localhost
