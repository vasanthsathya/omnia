--- conflicted
+++ resolved
@@ -18,11 +18,7 @@
     db: omniadb
     login_user: postgres
     query: |
-<<<<<<< HEAD
-      SELECT admin_ip,hostname,node,role,parent,service_tag,bmc_ip
-=======
       SELECT admin_ip,bmc_ip,hostname,node,group_name,role,parent,service_tag
->>>>>>> 8ac17435
       FROM cluster.nodeinfo
       WHERE node!='oim' AND (status IS NULL OR status != 'booted');
     login_password: "{{ postgresdb_password }}"
