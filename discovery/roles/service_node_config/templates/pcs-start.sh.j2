# Copyright 2025 Dell Inc. or its subsidiaries. All Rights Reserved.
#
# Licensed under the Apache License, Version 2.0 (the "License");
# you may not use this file except in compliance with the License.
# You may obtain a copy of the License at
#
#     http://www.apache.org/licenses/LICENSE-2.0
#
# Unless required by applicable law or agreed to in writing, software
# distributed under the License is distributed on an "AS IS" BASIS,
# WITHOUT WARRANTIES OR CONDITIONS OF ANY KIND, either express or implied.
# See the License for the specific language governing permissions and
# limitations under the License.

#!/bin/sh

systemctl start corosync
systemctl start pacemaker
# Check if corosync and pacemaker have started
if ! systemctl status corosync > /dev/null; then
    echo "Corosync has not started. Exiting with return code 1."
    exit 1
fi
if ! systemctl status pacemaker > /dev/null; then
    echo "Pacemaker has not started. Exiting with return code 1."
    exit 1
fi
echo "Corosync and Pacemaker have started. Continuing with the script."
pcs property set stonith-enabled=false
pcs property set no-quorum-policy=ignore
pcs resource defaults update migration-threshold={{ sn_ha_migration_threshold }}
pcs resource defaults update failure-timeout={{ failure_timeout }}

# Create xcatd-check resource
pcs resource create XCATD-CHECK ocf:heartbeat:xcatd-remote-check \
  op monitor interval={{ monitor_interval_30s }} timeout={{ timeout_60s }} on-fail=restart \
  op start timeout={{ timeout_60s }} on-fail=restart \
  op stop timeout={{ timeout_60s }} on-fail=block

pcs resource group add {{ pcs_group }}  XCATD-CHECK

# Constrain preferred active node
{% if active_node is defined %}
# Add a Service Node Virtual IP (VIP) resource
<<<<<<< HEAD
pcs resource create SNVIP IPaddr2 ip={{ active_node.virtual_ip }} cidr_netmask={{ network_data.admin_network.netmask_bits }} \
  nic={{ network_data.admin_network.oim_nic_name }} op monitor interval={{ monitor_interval_30s }}
=======
pcs resource create SNVIP IPaddr2 ip={{ active_node.virtual_ip }} cidr_netmask={{ admin_netmask }} \
  op monitor interval={{ monitor_interval_30s }}
>>>>>>> e143bc2c
# Add SNVIP to group
pcs resource group add {{ pcs_group }} SNVIP

pcs constraint location {{ pcs_group }} prefers {{ active_node.hostname }}=100
{% endif %}

{% if passive_nodes is defined %}
{% for node in passive_nodes %}
pcs constraint location {{ pcs_group }} prefers {{ node.hostname }}=100
{% endfor %}
{% endif %}

if [ -f pcs_telemetry.sh ]; then
    echo "Found pcs_telemetry.sh. Running using bash..."
    bash pcs_telemetry.sh
else
    echo "pcs_telemetry.sh not found in the current directory. Skipping..."
fi

# Stickiness to avoid unnecessary failover
pcs resource defaults resource-stickiness=100
# Enable on boot
pcs cluster enable --all
echo -e "\n PCS Resource Setup completed for Servicenode HA. Current resource status:\n"
pcs status resources<|MERGE_RESOLUTION|>--- conflicted
+++ resolved
@@ -42,13 +42,8 @@
 # Constrain preferred active node
 {% if active_node is defined %}
 # Add a Service Node Virtual IP (VIP) resource
-<<<<<<< HEAD
 pcs resource create SNVIP IPaddr2 ip={{ active_node.virtual_ip }} cidr_netmask={{ network_data.admin_network.netmask_bits }} \
   nic={{ network_data.admin_network.oim_nic_name }} op monitor interval={{ monitor_interval_30s }}
-=======
-pcs resource create SNVIP IPaddr2 ip={{ active_node.virtual_ip }} cidr_netmask={{ admin_netmask }} \
-  op monitor interval={{ monitor_interval_30s }}
->>>>>>> e143bc2c
 # Add SNVIP to group
 pcs resource group add {{ pcs_group }} SNVIP
 
