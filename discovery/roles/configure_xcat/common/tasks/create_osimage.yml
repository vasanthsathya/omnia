--- conflicted
+++ resolved
@@ -35,7 +35,4 @@
 - name: Create diskful osimage
   ansible.builtin.command: "{{ xcat_sbin_path }}/copycds {{ iso_file_path }}"
   changed_when: true
-<<<<<<< HEAD
-=======
-  when: not diskful_osimage_status
->>>>>>> 771c9fd8
+  when: not diskful_osimage_status