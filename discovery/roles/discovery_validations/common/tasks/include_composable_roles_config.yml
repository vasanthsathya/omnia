# Copyright 2025 Dell Inc. or its subsidiaries. All Rights Reserved.
#
#  Licensed under the Apache License, Version 2.0 (the "License");
#  you may not use this file except in compliance with the License.
#  You may obtain a copy of the License at
#
#      http://www.apache.org/licenses/LICENSE-2.0
#
#  Unless required by applicable law or agreed to in writing, software
#  distributed under the License is distributed on an "AS IS" BASIS,
#  WITHOUT WARRANTIES OR CONDITIONS OF ANY KIND, either express or implied.
#  See the License for the specific language governing permissions and
#  limitations under the License.
---

- name: Include metadata vars
  ansible.builtin.include_vars: "{{ omnia_metadata_file }}"
  register: include_metadata
  no_log: true

- name: Set Facts for composable roles data
  ansible.builtin.set_fact:
<<<<<<< HEAD
    composable_roles_output: "{{ hostvars['localhost']['composable_roles_output'] }}"
=======
    layer: "{{ 'first' if 'management_layer' in ansible_run_tags else 'default' }}"

- name: Fetch composable roles data
  fetch_roles_config:
    roles_data: "{{ Roles }}"
    groups_data: "{{ Groups }}"
    layer: "{{ layer }}"
  register: composable_roles_output
>>>>>>> dcd8edc7

- name: Set Facts for composable roles data
  ansible.builtin.set_fact:
    roles_data: "{{ composable_roles_output.roles_data }}"
    groups_data: "{{ composable_roles_output.groups_data }}"
    roles_groups_data: "{{ composable_roles_output.roles_groups_data }}"
    bmc_static_status: "{{ composable_roles_output.bmc_static_status }}"
    switch_status: "{{ composable_roles_output.switch_status }}"
    hierarchical_provision_status: "{{ composable_roles_output.hierarchical_provision_status }}"
    groups_roles_info: "{{ composable_roles_output.groups_roles_info }}"
    hierarchical_service_node_data: "{{ composable_roles_output.hierarchical_service_node_data }}"

- name: Set fact for service role required
  ansible.builtin.set_fact:
    service_role_required: "{{ 'true' if 'service' in roles_groups_data else 'false' }}"

- name: Display filtered group wise details
  ansible.builtin.debug:
    msg: "{{ groups_roles_info }}"
    verbosity: 2
  when: bmc_static_status or switch_status<|MERGE_RESOLUTION|>--- conflicted
+++ resolved
@@ -20,9 +20,6 @@
 
 - name: Set Facts for composable roles data
   ansible.builtin.set_fact:
-<<<<<<< HEAD
-    composable_roles_output: "{{ hostvars['localhost']['composable_roles_output'] }}"
-=======
     layer: "{{ 'first' if 'management_layer' in ansible_run_tags else 'default' }}"
 
 - name: Fetch composable roles data
@@ -31,7 +28,6 @@
     groups_data: "{{ Groups }}"
     layer: "{{ layer }}"
   register: composable_roles_output
->>>>>>> dcd8edc7
 
 - name: Set Facts for composable roles data
   ansible.builtin.set_fact:
