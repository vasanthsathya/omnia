--- conflicted
+++ resolved
@@ -191,17 +191,19 @@
       ]
     },
     {
-<<<<<<< HEAD
       "login": "renzo-granados",
       "name": "renzo-granados",
       "avatar_url": "https://avatars.githubusercontent.com/u/83035817?v=4",
       "profile": "https://github.com/renzo-granados",
-=======
+      "contributions": [
+        "bug"
+      ]
+    },
+    {
       "login": "kbuggenhout",
       "name": "kris buggenhout",
       "avatar_url": "https://avatars.githubusercontent.com/u/30471699?v=4",
       "profile": "https://github.com/kbuggenhout",
->>>>>>> 7e06ef68
       "contributions": [
         "bug"
       ]
